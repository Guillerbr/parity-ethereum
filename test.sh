--- conflicted
+++ resolved
@@ -7,12 +7,8 @@
 	-p ethcore \
 	-p ethsync \
 	-p ethcore-rpc \
-<<<<<<< HEAD
-	-p ethcore-webapp \
 	-p ethcore-signer \
-=======
 	-p ethcore-dapps \
->>>>>>> 7370776a
 	-p parity \
 	-p ethminer \
 	-p bigint