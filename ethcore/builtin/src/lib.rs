// Copyright 2015-2019 Parity Technologies (UK) Ltd.
// This file is part of Parity Ethereum.

// Parity Ethereum is free software: you can redistribute it and/or modify
// it under the terms of the GNU General Public License as published by
// the Free Software Foundation, either version 3 of the License, or
// (at your option) any later version.

// Parity Ethereum is distributed in the hope that it will be useful,
// but WITHOUT ANY WARRANTY; without even the implied warranty of
// MERCHANTABILITY or FITNESS FOR A PARTICULAR PURPOSE.  See the
// GNU General Public License for more details.

// You should have received a copy of the GNU General Public License
// along with Parity Ethereum.  If not, see <http://www.gnu.org/licenses/>.

//! Standard built-in contracts.

#![warn(missing_docs)]

use std::{
	cmp::{max, min},
<<<<<<< HEAD
	collections::BTreeMap,
=======
	convert::TryFrom,
>>>>>>> 93fbbb9a
	io::{self, Read, Cursor},
	mem::size_of,
	str::FromStr
};

use byteorder::{BigEndian, LittleEndian, ReadBytesExt};
use common_types::errors::EthcoreError;
use ethereum_types::{H256, U256};
use ethkey::{Signature, recover as ec_recover};
use keccak_hash::keccak;
use log::{warn, trace};
use num::{BigUint, Zero, One};
use parity_bytes::BytesRef;
use parity_crypto::digest;
use eip_152::compress;

/// Native implementation of a built-in contract.
trait Implementation: Send + Sync {
	/// execute this built-in on the given input, writing to the given output.
	fn execute(&self, input: &[u8], output: &mut BytesRef) -> Result<(), &'static str>;
}

/// A gas pricing scheme for built-in contracts.
trait Pricer: Send + Sync {
	/// The gas cost of running this built-in for the given input data at block number `at`
	fn cost(&self, input: &[u8]) -> U256;
}

/// Pricing for the Blake2 compression function (aka "F").
/// Computes the price as a fixed cost per round where the number of rounds is part of the input
/// byte slice.
pub type Blake2FPricer = u64;

impl Pricer for Blake2FPricer {
	fn cost(&self, input: &[u8]) -> U256 {
		use std::convert::TryInto;
		let (rounds_bytes, _) = input.split_at(std::mem::size_of::<u32>());
		// Returning zero if the conversion fails is fine because `execute()` will check the length
		// and bail with the appropriate error.
		let rounds = u32::from_be_bytes(rounds_bytes.try_into().unwrap_or([0u8; 4]));
		U256::from(*self as u128 * rounds as u128)
	}
}

/// Pricing model
#[derive(Debug)]
enum Pricing {
	AltBn128Pairing(AltBn128PairingPricer),
	AltBn128ConstOperations(AltBn128ConstOperations),
	Blake2F(Blake2FPricer),
	Linear(Linear),
	Modexp(ModexpPricer),
}

impl Pricer for Pricing {
	fn cost(&self, input: &[u8]) -> U256 {
		match self {
			Pricing::AltBn128Pairing(inner) => inner.cost(input),
			Pricing::AltBn128ConstOperations(inner) => inner.cost(input),
			Pricing::Blake2F(inner) => inner.cost(input),
			Pricing::Linear(inner) => inner.cost(input),
			Pricing::Modexp(inner) => inner.cost(input),
		}
	}
}

/// A linear pricing model. This computes a price using a base cost and a cost per-word.
#[derive(Debug)]
struct Linear {
	base: u64,
	word: u64,
}

/// A special pricing model for modular exponentiation.
#[derive(Debug)]
struct ModexpPricer {
	divisor: u64,
}

impl Pricer for Linear {
	fn cost(&self, input: &[u8]) -> U256 {
		U256::from(self.base) + U256::from(self.word) * U256::from((input.len() + 31) / 32)
	}
}

/// alt_bn128 pairing price
#[derive(Debug, Copy, Clone)]
struct AltBn128PairingPrice {
	base: u64,
	pair: u64,
}

/// alt_bn128_pairing pricing model. This computes a price using a base cost and a cost per pair.
#[derive(Debug)]
struct AltBn128PairingPricer {
	price: AltBn128PairingPrice,
}

/// Pricing for constant alt_bn128 operations (ECADD and ECMUL)
#[derive(Debug, Copy, Clone)]
pub struct AltBn128ConstOperations {
	/// Fixed price.
	pub price: u64,
}

impl Pricer for AltBn128ConstOperations {
	fn cost(&self, _input: &[u8]) -> U256 {
		self.price.into()
	}
}

impl Pricer for AltBn128PairingPricer {
	fn cost(&self, input: &[u8]) -> U256 {
		U256::from(self.price.base) + U256::from(self.price.pair) * U256::from(input.len() / 192)
	}
}

impl Pricer for ModexpPricer {
	fn cost(&self, input: &[u8]) -> U256 {
		let mut reader = input.chain(io::repeat(0));
		let mut buf = [0; 32];

		// read lengths as U256 here for accurate gas calculation.
		let mut read_len = || {
			reader.read_exact(&mut buf[..]).expect("reading from zero-extended memory cannot fail; qed");
			U256::from_big_endian(&buf[..])
		};
		let base_len = read_len();
		let exp_len = read_len();
		let mod_len = read_len();

		if mod_len.is_zero() && base_len.is_zero() {
			return U256::zero()
		}

		let max_len = U256::from(u32::max_value() / 2);
		if base_len > max_len || mod_len > max_len || exp_len > max_len {
			return U256::max_value();
		}
		let (base_len, exp_len, mod_len) = (base_len.low_u64(), exp_len.low_u64(), mod_len.low_u64());

		let m = max(mod_len, base_len);
		// read fist 32-byte word of the exponent.
		let exp_low = if base_len + 96 >= input.len() as u64 {
			U256::zero()
		} else {
			buf.iter_mut().for_each(|b| *b = 0);
			let mut reader = input[(96 + base_len as usize)..].chain(io::repeat(0));
			let len = min(exp_len, 32) as usize;
			reader.read_exact(&mut buf[(32 - len)..]).expect("reading from zero-extended memory cannot fail; qed");
			U256::from_big_endian(&buf[..])
		};

		let adjusted_exp_len = Self::adjusted_exp_len(exp_len, exp_low);

		let (gas, overflow) = Self::mult_complexity(m).overflowing_mul(max(adjusted_exp_len, 1));
		if overflow {
			return U256::max_value();
		}
		(gas / self.divisor as u64).into()
	}
}

impl ModexpPricer {
	fn adjusted_exp_len(len: u64, exp_low: U256) -> u64 {
		let bit_index = if exp_low.is_zero() { 0 } else { (255 - exp_low.leading_zeros()) as u64 };
		if len <= 32 {
			bit_index
		} else {
			8 * (len - 32) + bit_index
		}
	}

	fn mult_complexity(x: u64) -> u64 {
		match x {
			x if x <= 64 => x * x,
			x if x <= 1024 => (x * x) / 4 + 96 * x - 3072,
			x => (x * x) / 16 + 480 * x - 199_680,
		}
	}
}

/// Pricing scheme, execution definition, and activation block for a built-in contract.
///
/// Call `cost` to compute cost for the given input, `execute` to execute the contract
/// on the given input, and `is_active` to determine whether the contract is active.
///
/// Unless `is_active` is true,
pub struct Builtin {
	pricer: BTreeMap<u64, Pricing>,
	native: EthereumBuiltin,
}

impl Builtin {
	/// Simple forwarder for cost.
	///
	/// Return the cost of the most recently activated pricer at the current block number.
	///
	/// If no pricer is actived `zero` is returned
	///
	/// If multiple `activation_at` has the same block number the last one is used
	/// which follows the BTreeMap semantics
	pub fn cost(&self, input: &[u8], at: u64) -> U256 {
		for (&activate_at, pricer) in self.pricer.iter().rev() {
			if at >= activate_at {
				return pricer.cost(input);
			}
		}
		U256::zero()
	}

	/// Simple forwarder for execute.
	pub fn execute(&self, input: &[u8], output: &mut BytesRef) -> Result<(), &'static str> {
		self.native.execute(input, output)
	}

	/// Whether the builtin is activated at the given block number.
	pub fn is_active(&self, at: u64) -> bool {
		self.pricer.keys().rev().any(|&other_at| at >= other_at)
	}
}

<<<<<<< HEAD
impl From<ethjson::spec::Builtin> for Builtin {
	fn from(b: ethjson::spec::Builtin) -> Self {
		// TODO: https://github.com/paritytech/parity-ethereum/issues/11134
		let native = match EthereumBuiltin::from_str(&b.name) {
			Ok(native) => native,
			Err(err) => panic!("{}", err),
		};

		let pricer = match b.pricing {
			ethjson::spec::builtin::Pricing::Single(pricer) => {
				let mut pricers = BTreeMap::new();

				let (pricing, eip1108_pricing) = into_pricing(pricer);

				if b.activate_at.is_none() {
					warn!(target: "builtin",
						"Builtin contract: {} is missing which block to activate it on, failing back to default: 0",
						b.name
					);
				}

				pricers.insert(b.activate_at.map_or(0, Into::into), pricing);

				if let (Some(activate), Some(p)) = (b.eip1108_transition, eip1108_pricing) {
					pricers.insert(activate.into(), p);
					warn!(target: "builtin",
						"Builtin contract: {} enabled with eip1108_transition which is deprecated. \
						Use builtin contract with multiple activations instead in your chain specification",
						b.name
					);
				}
				pricers
=======
impl TryFrom<ethjson::spec::Builtin> for Builtin {
	type Error = EthcoreError;

	fn try_from(b: ethjson::spec::Builtin) -> Result<Self, Self::Error> {
		let pricer: Box<dyn Pricer> = match b.pricing {
			ethjson::spec::Pricing::Blake2F { gas_per_round } => {
				Box::new(gas_per_round)
			},
			ethjson::spec::Pricing::Linear(linear) => {
				Box::new(Linear {
					base: linear.base,
					word: linear.word,
				})
>>>>>>> 93fbbb9a
			}

			ethjson::spec::builtin::Pricing::Multi(pricer) => {
				assert!(!pricer.is_empty(), "Chainspec with builtin contract with multiple activations was empty");

				let mut pricers = BTreeMap::new();
				for p in pricer {
					let (pricing, eip1108_pricing) = into_pricing(p.price);

					if eip1108_pricing.is_some() {
						warn!(target: "builtin",
							"Builtin contract: {} is with configured multiple activations but contains \
							eip1108_transition which is not supported. The contract is activated on block: {:?}",
							b.name, p.activate_at
						);
					}

					pricers.insert(p.activate_at.into(), pricing);
				}
				pricers
			}
		};
		Self { pricer, native }
	}
}

<<<<<<< HEAD
// Convert `JSON pricing` into Pricing
//
// Because `AltBn128XX` has two different pricings for `eip1108 transition` both need
// to be taken into account.
//
// Returns `(Pricing, Some(Pricing))` if eip1108_transition is enabled with an activation
// otherwise it returns `(Pricing, None)`
fn into_pricing(pricing: ethjson::spec::builtin::PricingInner) -> (Pricing, Option<Pricing>) {
	match pricing {
		ethjson::spec::builtin::PricingInner::Blake2F { gas_per_round } => {
			let pricing = Pricing::Blake2F(gas_per_round);
			(pricing, None)
		},
		ethjson::spec::builtin::PricingInner::Linear(linear) => {
			let pricing = Pricing::Linear(Linear { base: linear.base, word: linear.word });
			(pricing, None)
		}
		ethjson::spec::builtin::PricingInner::Modexp(exp) => {
			let pricing = Pricing::Modexp(ModexpPricer {
				divisor: if exp.divisor == 0 {
					warn!(target: "builtin", "Zero modexp divisor specified. Falling back to default: 10.");
					10
				} else {
					exp.divisor
				}
			});
			(pricing, None)
		}
		ethjson::spec::builtin::PricingInner::AltBn128Pairing(pricer) => {
			let pricing = Pricing::AltBn128Pairing(AltBn128PairingPricer {
				price: AltBn128PairingPrice {
					base: pricer.base,
					pair: pricer.pair,
				},
			});

			let eip1108_pricing = match (pricer.eip1108_transition_base, pricer.eip1108_transition_pair) {
				(Some(base), Some(pair)) => {
					Some(Pricing::AltBn128Pairing(AltBn128PairingPricer {
						price: AltBn128PairingPrice { base, pair },
					}))
				}
				_ => None,
			};

			(pricing, eip1108_pricing)
		}
		ethjson::spec::builtin::PricingInner::AltBn128ConstOperations(pricer) => {
			let pricing = Pricing::AltBn128ConstOperations(AltBn128ConstOperations {
				price: pricer.price,
			});

			let eip1108_pricing = pricer.eip1108_transition_price.map(|price| {
				Pricing::AltBn128ConstOperations(AltBn128ConstOperations {
					price
				})
			});

			(pricing, eip1108_pricing)
		}
	}
}

/// Ethereum builtins:
enum EthereumBuiltin {
	/// The identity function
	Identity(Identity),
	/// ec recovery
	EcRecover(EcRecover),
	/// sha256
	Sha256(Sha256),
	/// ripemd160
	Ripemd160(Ripemd160),
	/// modexp (EIP 198)
	Modexp(Modexp),
	/// alt_bn128_add
	Bn128Add(Bn128Add),
	/// alt_bn128_mul
	Bn128Mul(Bn128Mul),
	/// alt_bn128_pairing
	Bn128Pairing(Bn128Pairing),
	/// blake2_f (The Blake2 compression function F, EIP-152)
	Blake2F(Blake2F),
=======
		let native = ethereum_builtin(&b.name)?;
		Ok(Builtin {
			pricer,
			native,
			activate_at: b.activate_at.map_or(0, Into::into),
		})
	}
}

/// Ethereum built-in factory.
fn ethereum_builtin(name: &str) -> Result<Box<dyn Implementation>, EthcoreError> {
	let implementation = match name {
		"identity" => Box::new(Identity) as Box<dyn Implementation>,
		"ecrecover" => Box::new(EcRecover) as Box<dyn Implementation>,
		"sha256" => Box::new(Sha256) as Box<dyn Implementation>,
		"ripemd160" => Box::new(Ripemd160) as Box<dyn Implementation>,
		"modexp" => Box::new(Modexp) as Box<dyn Implementation>,
		"alt_bn128_add" => Box::new(Bn128Add) as Box<dyn Implementation>,
		"alt_bn128_mul" => Box::new(Bn128Mul) as Box<dyn Implementation>,
		"alt_bn128_pairing" => Box::new(Bn128Pairing) as Box<dyn Implementation>,
		"blake2_f" => Box::new(Blake2F) as Box<dyn Implementation>,
		_ => return Err(EthcoreError::Msg(format!("invalid builtin name: {}", name))),
	};
	Ok(implementation)
>>>>>>> 93fbbb9a
}

impl FromStr for EthereumBuiltin {
    type Err = String;

    fn from_str(name: &str) -> Result<EthereumBuiltin, Self::Err> {
		match name {
			"identity" => Ok(EthereumBuiltin::Identity(Identity)),
			"ecrecover" => Ok(EthereumBuiltin::EcRecover(EcRecover)),
			"sha256" => Ok(EthereumBuiltin::Sha256(Sha256)),
			"ripemd160" => Ok(EthereumBuiltin::Ripemd160(Ripemd160)),
			"modexp" => Ok(EthereumBuiltin::Modexp(Modexp)),
			"alt_bn128_add" => Ok(EthereumBuiltin::Bn128Add(Bn128Add)),
			"alt_bn128_mul" => Ok(EthereumBuiltin::Bn128Mul(Bn128Mul)),
			"alt_bn128_pairing" => Ok(EthereumBuiltin::Bn128Pairing(Bn128Pairing)),
			"blake2_f" => Ok(EthereumBuiltin::Blake2F(Blake2F)),
			_ => Err(format!("invalid builtin name: {}", name)),
		}
    }
}

impl Implementation for EthereumBuiltin {
	fn execute(&self, input: &[u8], output: &mut BytesRef) -> Result<(), &'static str> {
		match self {
			EthereumBuiltin::Identity(inner) => inner.execute(input, output),
			EthereumBuiltin::EcRecover(inner) => inner.execute(input, output),
			EthereumBuiltin::Sha256(inner) => inner.execute(input, output),
			EthereumBuiltin::Ripemd160(inner) => inner.execute(input, output),
			EthereumBuiltin::Modexp(inner) => inner.execute(input, output),
			EthereumBuiltin::Bn128Add(inner) => inner.execute(input, output),
			EthereumBuiltin::Bn128Mul(inner) => inner.execute(input, output),
			EthereumBuiltin::Bn128Pairing(inner) => inner.execute(input, output),
			EthereumBuiltin::Blake2F(inner) => inner.execute(input, output),
		}
	}
}

#[derive(Debug)]
struct Identity;

#[derive(Debug)]
struct EcRecover;

#[derive(Debug)]
struct Sha256;

#[derive(Debug)]
struct Ripemd160;

#[derive(Debug)]
struct Modexp;

#[derive(Debug)]
struct Bn128Add;

#[derive(Debug)]
struct Bn128Mul;

#[derive(Debug)]
struct Bn128Pairing;

#[derive(Debug)]
struct Blake2F;

impl Implementation for Identity {
	fn execute(&self, input: &[u8], output: &mut BytesRef) -> Result<(), &'static str> {
		output.write(0, input);
		Ok(())
	}
}

impl Implementation for EcRecover {
	fn execute(&self, i: &[u8], output: &mut BytesRef) -> Result<(), &'static str> {
		let len = min(i.len(), 128);

		let mut input = [0; 128];
		input[..len].copy_from_slice(&i[..len]);

		let hash = H256::from_slice(&input[0..32]);
		let v = H256::from_slice(&input[32..64]);
		let r = H256::from_slice(&input[64..96]);
		let s = H256::from_slice(&input[96..128]);

		let bit = match v[31] {
			27 | 28 if v.0[..31] == [0; 31] => v[31] - 27,
			_ => { return Ok(()); },
		};

		let s = Signature::from_rsv(&r, &s, bit);
		if s.is_valid() {
			if let Ok(p) = ec_recover(&s, &hash) {
				let r = keccak(p);
				output.write(0, &[0; 12]);
				output.write(12, &r.as_bytes()[12..]);
			}
		}

		Ok(())
	}
}

impl Implementation for Sha256 {
	fn execute(&self, input: &[u8], output: &mut BytesRef) -> Result<(), &'static str> {
		let d = digest::sha256(input);
		output.write(0, &*d);
		Ok(())
	}
}

impl Implementation for Blake2F {
	/// Format of `input`:
	/// [4 bytes for rounds][64 bytes for h][128 bytes for m][8 bytes for t_0][8 bytes for t_1][1 byte for f]
	fn execute(&self, input: &[u8], output: &mut BytesRef) -> Result<(), &'static str> {
		const BLAKE2_F_ARG_LEN: usize = 213;
		const PROOF: &str = "Checked the length of the input above; qed";

		if input.len() != BLAKE2_F_ARG_LEN {
			trace!(target: "builtin", "input length for Blake2 F precompile should be exactly 213 bytes, was {}", input.len());
			return Err("input length for Blake2 F precompile should be exactly 213 bytes")
		}

		let mut cursor = Cursor::new(input);
		let rounds = cursor.read_u32::<BigEndian>().expect(PROOF);

		// state vector, h
		let mut h = [0u64; 8];
		for state_word in &mut h {
			*state_word = cursor.read_u64::<LittleEndian>().expect(PROOF);
		}

		// message block vector, m
		let mut m = [0u64; 16];
		for msg_word in &mut m {
			*msg_word = cursor.read_u64::<LittleEndian>().expect(PROOF);
		}

		// 2w-bit offset counter, t
		let t = [
			cursor.read_u64::<LittleEndian>().expect(PROOF),
			cursor.read_u64::<LittleEndian>().expect(PROOF),
		];

		// final block indicator flag, "f"
		let f = match input.last() {
				Some(1) => true,
				Some(0) => false,
				_ => {
					trace!(target: "builtin", "incorrect final block indicator flag, was: {:?}", input.last());
					return Err("incorrect final block indicator flag")
				}
			};

		compress(&mut h, m, t, f, rounds as usize);

		let mut output_buf = [0u8; 8 * size_of::<u64>()];
		for (i, state_word) in h.iter().enumerate() {
			output_buf[i*8..(i+1)*8].copy_from_slice(&state_word.to_le_bytes());
		}
		output.write(0, &output_buf[..]);
		Ok(())
	}
}

impl Implementation for Ripemd160 {
	fn execute(&self, input: &[u8], output: &mut BytesRef) -> Result<(), &'static str> {
		let hash = digest::ripemd160(input);
		output.write(0, &[0; 12][..]);
		output.write(12, &hash);
		Ok(())
	}
}

// calculate modexp: left-to-right binary exponentiation to keep multiplicands lower
fn modexp(mut base: BigUint, exp: Vec<u8>, modulus: BigUint) -> BigUint {
	const BITS_PER_DIGIT: usize = 8;

	// n^m % 0 || n^m % 1
	if modulus <= BigUint::one() {
		return BigUint::zero();
	}

	// normalize exponent
	let mut exp = exp.into_iter().skip_while(|d| *d == 0).peekable();

	// n^0 % m
	if exp.peek().is_none() {
		return BigUint::one();
	}

	// 0^n % m, n > 0
	if base.is_zero() {
		return BigUint::zero();
	}

	base %= &modulus;

	// Fast path for base divisible by modulus.
	if base.is_zero() { return BigUint::zero() }

	// Left-to-right binary exponentiation (Handbook of Applied Cryptography - Algorithm 14.79).
	// http://www.cacr.math.uwaterloo.ca/hac/about/chap14.pdf
	let mut result = BigUint::one();

	for digit in exp {
		let mut mask = 1 << (BITS_PER_DIGIT - 1);

		for _ in 0..BITS_PER_DIGIT {
			result = &result * &result % &modulus;

			if digit & mask > 0 {
				result = result * &base % &modulus;
			}

			mask >>= 1;
		}
	}

	result
}

impl Implementation for Modexp {
	fn execute(&self, input: &[u8], output: &mut BytesRef) -> Result<(), &'static str> {
		let mut reader = input.chain(io::repeat(0));
		let mut buf = [0; 32];

		// read lengths as usize.
		// ignoring the first 24 bytes might technically lead us to fall out of consensus,
		// but so would running out of addressable memory!
		let mut read_len = |reader: &mut io::Chain<&[u8], io::Repeat>| {
			reader.read_exact(&mut buf[..]).expect("reading from zero-extended memory cannot fail; qed");
			let mut len_bytes = [0u8; 8];
			len_bytes.copy_from_slice(&buf[24..]);
			u64::from_be_bytes(len_bytes) as usize
		};

		let base_len = read_len(&mut reader);
		let exp_len = read_len(&mut reader);
		let mod_len = read_len(&mut reader);

		// Gas formula allows arbitrary large exp_len when base and modulus are empty, so we need to handle empty base first.
		let r = if base_len == 0 && mod_len == 0 {
			BigUint::zero()
		} else {
			// read the numbers themselves.
			let mut buf = vec![0; max(mod_len, max(base_len, exp_len))];
			let mut read_num = |reader: &mut io::Chain<&[u8], io::Repeat>, len: usize| {
				reader.read_exact(&mut buf[..len]).expect("reading from zero-extended memory cannot fail; qed");
				BigUint::from_bytes_be(&buf[..len])
			};

			let base = read_num(&mut reader, base_len);

			let mut exp_buf = vec![0; exp_len];
			reader.read_exact(&mut exp_buf[..exp_len]).expect("reading from zero-extended memory cannot fail; qed");

			let modulus = read_num(&mut reader, mod_len);

			modexp(base, exp_buf, modulus)
		};

		// write output to given memory, left padded and same length as the modulus.
		let bytes = r.to_bytes_be();

		// always true except in the case of zero-length modulus, which leads to
		// output of length and value 1.
		if bytes.len() <= mod_len {
			let res_start = mod_len - bytes.len();
			output.write(res_start, &bytes);
		}

		Ok(())
	}
}

fn read_fr(reader: &mut io::Chain<&[u8], io::Repeat>) -> Result<bn::Fr, &'static str> {
	let mut buf = [0u8; 32];

	reader.read_exact(&mut buf[..]).expect("reading from zero-extended memory cannot fail; qed");
	bn::Fr::from_slice(&buf[0..32]).map_err(|_| "Invalid field element")
}

fn read_point(reader: &mut io::Chain<&[u8], io::Repeat>) -> Result<bn::G1, &'static str> {
	use bn::{Fq, AffineG1, G1, Group};

	let mut buf = [0u8; 32];

	reader.read_exact(&mut buf[..]).expect("reading from zero-extended memory cannot fail; qed");
	let px = Fq::from_slice(&buf[0..32]).map_err(|_| "Invalid point x coordinate")?;

	reader.read_exact(&mut buf[..]).expect("reading from zero-extended memory cannot fail; qed");
	let py = Fq::from_slice(&buf[0..32]).map_err(|_| "Invalid point y coordinate")?;
	Ok(
		if px == Fq::zero() && py == Fq::zero() {
			G1::zero()
		} else {
			AffineG1::new(px, py).map_err(|_| "Invalid curve point")?.into()
		}
	)
}

impl Implementation for Bn128Add {
	// Can fail if any of the 2 points does not belong the bn128 curve
	fn execute(&self, input: &[u8], output: &mut BytesRef) -> Result<(), &'static str> {
		use bn::AffineG1;

		let mut padded_input = input.chain(io::repeat(0));
		let p1 = read_point(&mut padded_input)?;
		let p2 = read_point(&mut padded_input)?;

		let mut write_buf = [0u8; 64];
		if let Some(sum) = AffineG1::from_jacobian(p1 + p2) {
			// point not at infinity
			sum.x().to_big_endian(&mut write_buf[0..32]).expect("Cannot fail since 0..32 is 32-byte length");
			sum.y().to_big_endian(&mut write_buf[32..64]).expect("Cannot fail since 32..64 is 32-byte length");
		}
		output.write(0, &write_buf);

		Ok(())
	}
}

impl Implementation for Bn128Mul {
	// Can fail if first paramter (bn128 curve point) does not actually belong to the curve
	fn execute(&self, input: &[u8], output: &mut BytesRef) -> Result<(), &'static str> {
		use bn::AffineG1;

		let mut padded_input = input.chain(io::repeat(0));
		let p = read_point(&mut padded_input)?;
		let fr = read_fr(&mut padded_input)?;

		let mut write_buf = [0u8; 64];
		if let Some(sum) = AffineG1::from_jacobian(p * fr) {
			// point not at infinity
			sum.x().to_big_endian(&mut write_buf[0..32]).expect("Cannot fail since 0..32 is 32-byte length");
			sum.y().to_big_endian(&mut write_buf[32..64]).expect("Cannot fail since 32..64 is 32-byte length");
		}
		output.write(0, &write_buf);
		Ok(())
	}
}

impl Implementation for Bn128Pairing {
	/// Can fail if:
	///     - input length is not a multiple of 192
	///     - any of odd points does not belong to bn128 curve
	///     - any of even points does not belong to the twisted bn128 curve over the field F_p^2 = F_p[i] / (i^2 + 1)
	fn execute(&self, input: &[u8], output: &mut BytesRef) -> Result<(), &'static str> {
		if input.len() % 192 != 0 {
			return Err("Invalid input length, must be multiple of 192 (3 * (32*2))")
		}

		if let Err(err) = self.execute_with_error(input, output) {
			trace!(target: "builtin", "Pairing error: {:?}", err);
			return Err(err)
		}
		Ok(())
	}
}

impl Bn128Pairing {
	fn execute_with_error(&self, input: &[u8], output: &mut BytesRef) -> Result<(), &'static str> {
		use bn::{AffineG1, AffineG2, Fq, Fq2, pairing_batch, G1, G2, Gt, Group};

		let ret_val = if input.is_empty() {
			U256::one()
		} else {
			// (a, b_a, b_b - each 64-byte affine coordinates)
			let elements = input.len() / 192;
			let mut vals = Vec::new();
			for idx in 0..elements {
				let a_x = Fq::from_slice(&input[idx*192..idx*192+32])
					.map_err(|_| "Invalid a argument x coordinate")?;

				let a_y = Fq::from_slice(&input[idx*192+32..idx*192+64])
					.map_err(|_| "Invalid a argument y coordinate")?;

				let b_a_y = Fq::from_slice(&input[idx*192+64..idx*192+96])
					.map_err(|_| "Invalid b argument imaginary coeff x coordinate")?;

				let b_a_x = Fq::from_slice(&input[idx*192+96..idx*192+128])
					.map_err(|_| "Invalid b argument imaginary coeff y coordinate")?;

				let b_b_y = Fq::from_slice(&input[idx*192+128..idx*192+160])
					.map_err(|_| "Invalid b argument real coeff x coordinate")?;

				let b_b_x = Fq::from_slice(&input[idx*192+160..idx*192+192])
					.map_err(|_| "Invalid b argument real coeff y coordinate")?;

				let b_a = Fq2::new(b_a_x, b_a_y);
				let b_b = Fq2::new(b_b_x, b_b_y);
				let b = if b_a.is_zero() && b_b.is_zero() {
					G2::zero()
				} else {
					G2::from(AffineG2::new(b_a, b_b).map_err(|_| "Invalid b argument - not on curve")?)
				};
				let a = if a_x.is_zero() && a_y.is_zero() {
					G1::zero()
				} else {
					G1::from(AffineG1::new(a_x, a_y).map_err(|_| "Invalid a argument - not on curve")?)
				};
				vals.push((a, b));
			};

			let mul = pairing_batch(&vals);

			if mul == Gt::one() {
				U256::one()
			} else {
				U256::zero()
			}
		};

		let mut buf = [0u8; 32];
		ret_val.to_big_endian(&mut buf);
		output.write(0, &buf);

		Ok(())
	}
}

#[cfg(test)]
mod tests {
	use std::convert::TryFrom;
	use ethereum_types::U256;
	use ethjson::uint::Uint;
	use ethjson::spec::builtin::{
		Builtin as JsonBuiltin, Linear as JsonLinearPricing,
		PricingAt, AltBn128Pairing as JsonAltBn128PairingPricing, Pricing as JsonPricing,
		PricingInner as JsonPricingInner
	};
	use hex_literal::hex;
	use macros::map;
	use num::{BigUint, Zero, One};
	use parity_bytes::BytesRef;
	use super::{
		BTreeMap, Builtin, EthereumBuiltin, FromStr, Implementation, Linear,
		ModexpPricer, modexp as me, Pricing
	};

	#[test]
	fn blake2f_cost() {
		let f = Builtin {
<<<<<<< HEAD
			pricer: map![0 => Pricing::Blake2F(123)],
			native: EthereumBuiltin::from_str("blake2_f").unwrap(),
=======
			pricer: Box::new(123),
			native: ethereum_builtin("blake2_f").expect("known builtin"),
			activate_at: 0,
>>>>>>> 93fbbb9a
		};
		// 5 rounds
		let input = hex!("0000000548c9bdf267e6096a3ba7ca8485ae67bb2bf894fe72f36e3cf1361d5f3af54fa5d182e6ad7f520e511f6c3e2b8c68059b6bbd41fbabd9831f79217e1319cde05b61626300000000000000000000000000000000000000000000000000000000000000000000000000000000000000000000000000000000000000000000000000000000000000000000000000000000000000000000000000000000000000000000000000000000000000000000000000000000000000000000000000000000000300000000000000000000000000000001");
		let mut output = [0u8; 64];
		f.execute(&input[..], &mut BytesRef::Fixed(&mut output[..])).unwrap();

		assert_eq!(f.cost(&input[..], 0), U256::from(123*5));
	}

	#[test]
	fn blake2_f_is_err_on_invalid_length() {
<<<<<<< HEAD
		let blake2 = EthereumBuiltin::from_str("blake2_f").unwrap();
=======
		let blake2 = ethereum_builtin("blake2_f").expect("known builtin");
>>>>>>> 93fbbb9a
		// Test vector 1 and expected output from https://github.com/ethereum/EIPs/blob/master/EIPS/eip-152.md#test-vector-1
		let input = hex!("00000c48c9bdf267e6096a3ba7ca8485ae67bb2bf894fe72f36e3cf1361d5f3af54fa5d182e6ad7f520e511f6c3e2b8c68059b6bbd41fbabd9831f79217e1319cde05b61626300000000000000000000000000000000000000000000000000000000000000000000000000000000000000000000000000000000000000000000000000000000000000000000000000000000000000000000000000000000000000000000000000000000000000000000000000000000000000000000000000000000000300000000000000000000000000000001");
		let mut out = [0u8; 64];

		let result = blake2.execute(&input[..], &mut BytesRef::Fixed(&mut out[..]));
		assert!(result.is_err());
		assert_eq!(result.unwrap_err(), "input length for Blake2 F precompile should be exactly 213 bytes");
	}

	#[test]
	fn blake2_f_is_err_on_invalid_length_2() {
<<<<<<< HEAD
		let blake2 = EthereumBuiltin::from_str("blake2_f").unwrap();
=======
		let blake2 = ethereum_builtin("blake2_f").expect("known builtin");
>>>>>>> 93fbbb9a
		// Test vector 2 and expected output from https://github.com/ethereum/EIPs/blob/master/EIPS/eip-152.md#test-vector-2
		let input = hex!("000000000c48c9bdf267e6096a3ba7ca8485ae67bb2bf894fe72f36e3cf1361d5f3af54fa5d182e6ad7f520e511f6c3e2b8c68059b6bbd41fbabd9831f79217e1319cde05b61626300000000000000000000000000000000000000000000000000000000000000000000000000000000000000000000000000000000000000000000000000000000000000000000000000000000000000000000000000000000000000000000000000000000000000000000000000000000000000000000000000000000000300000000000000000000000000000001");
		let mut out = [0u8; 64];

		let result = blake2.execute(&input[..], &mut BytesRef::Fixed(&mut out[..]));
		assert!(result.is_err());
		assert_eq!(result.unwrap_err(), "input length for Blake2 F precompile should be exactly 213 bytes");
	}

	#[test]
	fn blake2_f_is_err_on_bad_finalization_flag() {
<<<<<<< HEAD
		let blake2 = EthereumBuiltin::from_str("blake2_f").unwrap();
=======
		let blake2 = ethereum_builtin("blake2_f").expect("known builtin");
>>>>>>> 93fbbb9a
		// Test vector 3 and expected output from https://github.com/ethereum/EIPs/blob/master/EIPS/eip-152.md#test-vector-3
		let input = hex!("0000000c48c9bdf267e6096a3ba7ca8485ae67bb2bf894fe72f36e3cf1361d5f3af54fa5d182e6ad7f520e511f6c3e2b8c68059b6bbd41fbabd9831f79217e1319cde05b61626300000000000000000000000000000000000000000000000000000000000000000000000000000000000000000000000000000000000000000000000000000000000000000000000000000000000000000000000000000000000000000000000000000000000000000000000000000000000000000000000000000000000300000000000000000000000000000002");
		let mut out = [0u8; 64];

		let result = blake2.execute(&input[..], &mut BytesRef::Fixed(&mut out[..]));
		assert!(result.is_err());
		assert_eq!(result.unwrap_err(), "incorrect final block indicator flag");
	}

	#[test]
	fn blake2_f_zero_rounds_is_ok_test_vector_4() {
<<<<<<< HEAD
		let blake2 = EthereumBuiltin::from_str("blake2_f").unwrap();
=======
		let blake2 = ethereum_builtin("blake2_f").expect("known builtin");
>>>>>>> 93fbbb9a
		// Test vector 4 and expected output from https://github.com/ethereum/EIPs/blob/master/EIPS/eip-152.md#test-vector-4
		let input = hex!("0000000048c9bdf267e6096a3ba7ca8485ae67bb2bf894fe72f36e3cf1361d5f3af54fa5d182e6ad7f520e511f6c3e2b8c68059b6bbd41fbabd9831f79217e1319cde05b61626300000000000000000000000000000000000000000000000000000000000000000000000000000000000000000000000000000000000000000000000000000000000000000000000000000000000000000000000000000000000000000000000000000000000000000000000000000000000000000000000000000000000300000000000000000000000000000001");
		let expected = hex!("08c9bcf367e6096a3ba7ca8485ae67bb2bf894fe72f36e3cf1361d5f3af54fa5d282e6ad7f520e511f6c3e2b8c68059b9442be0454267ce079217e1319cde05b");
		let mut output = [0u8; 64];
		blake2.execute(&input[..], &mut BytesRef::Fixed(&mut output[..])).unwrap();
		assert_eq!(&output[..], &expected[..]);
	}

	#[test]
	fn blake2_f_test_vector_5() {
<<<<<<< HEAD
		let blake2 = EthereumBuiltin::from_str("blake2_f").unwrap();
=======
		let blake2 = ethereum_builtin("blake2_f").expect("known builtin");
>>>>>>> 93fbbb9a
		// Test vector 5 and expected output from https://github.com/ethereum/EIPs/blob/master/EIPS/eip-152.md#test-vector-5
		let input = hex!("0000000c48c9bdf267e6096a3ba7ca8485ae67bb2bf894fe72f36e3cf1361d5f3af54fa5d182e6ad7f520e511f6c3e2b8c68059b6bbd41fbabd9831f79217e1319cde05b61626300000000000000000000000000000000000000000000000000000000000000000000000000000000000000000000000000000000000000000000000000000000000000000000000000000000000000000000000000000000000000000000000000000000000000000000000000000000000000000000000000000000000300000000000000000000000000000001");
		let expected = hex!("ba80a53f981c4d0d6a2797b69f12f6e94c212f14685ac4b74b12bb6fdbffa2d17d87c5392aab792dc252d5de4533cc9518d38aa8dbf1925ab92386edd4009923");
		let mut out = [0u8; 64];
		blake2.execute(&input[..], &mut BytesRef::Fixed(&mut out[..])).unwrap();
		assert_eq!(&out[..], &expected[..]);
	}

	#[test]
	fn blake2_f_test_vector_6() {
<<<<<<< HEAD
		let blake2 = EthereumBuiltin::from_str("blake2_f").unwrap();
=======
		let blake2 = ethereum_builtin("blake2_f").expect("known builtin");
>>>>>>> 93fbbb9a
		// Test vector 6 and expected output from https://github.com/ethereum/EIPs/blob/master/EIPS/eip-152.md#test-vector-6
		let input = hex!("0000000c48c9bdf267e6096a3ba7ca8485ae67bb2bf894fe72f36e3cf1361d5f3af54fa5d182e6ad7f520e511f6c3e2b8c68059b6bbd41fbabd9831f79217e1319cde05b61626300000000000000000000000000000000000000000000000000000000000000000000000000000000000000000000000000000000000000000000000000000000000000000000000000000000000000000000000000000000000000000000000000000000000000000000000000000000000000000000000000000000000300000000000000000000000000000000");
		let expected = hex!("75ab69d3190a562c51aef8d88f1c2775876944407270c42c9844252c26d2875298743e7f6d5ea2f2d3e8d226039cd31b4e426ac4f2d3d666a610c2116fde4735");
		let mut out = [0u8; 64];
		blake2.execute(&input[..], &mut BytesRef::Fixed(&mut out[..])).unwrap();
		assert_eq!(&out[..], &expected[..]);
	}

	#[test]
	fn blake2_f_test_vector_7() {
<<<<<<< HEAD
		let blake2 = EthereumBuiltin::from_str("blake2_f").unwrap();
=======
		let blake2 = ethereum_builtin("blake2_f").expect("known builtin");
>>>>>>> 93fbbb9a
		// Test vector 7 and expected output from https://github.com/ethereum/EIPs/blob/master/EIPS/eip-152.md#test-vector-7
		let input = hex!("0000000148c9bdf267e6096a3ba7ca8485ae67bb2bf894fe72f36e3cf1361d5f3af54fa5d182e6ad7f520e511f6c3e2b8c68059b6bbd41fbabd9831f79217e1319cde05b61626300000000000000000000000000000000000000000000000000000000000000000000000000000000000000000000000000000000000000000000000000000000000000000000000000000000000000000000000000000000000000000000000000000000000000000000000000000000000000000000000000000000000300000000000000000000000000000001");
		let expected = hex!("b63a380cb2897d521994a85234ee2c181b5f844d2c624c002677e9703449d2fba551b3a8333bcdf5f2f7e08993d53923de3d64fcc68c034e717b9293fed7a421");
		let mut out = [0u8; 64];
		blake2.execute(&input[..], &mut BytesRef::Fixed(&mut out[..])).unwrap();
		assert_eq!(&out[..], &expected[..]);
	}

	#[ignore]
	#[test]
	fn blake2_f_test_vector_8() {
<<<<<<< HEAD
		let blake2 = EthereumBuiltin::from_str("blake2_f").unwrap();
=======
		let blake2 = ethereum_builtin("blake2_f").expect("known builtin");
>>>>>>> 93fbbb9a
		// Test vector 8 and expected output from https://github.com/ethereum/EIPs/blob/master/EIPS/eip-152.md#test-vector-8
		// Note this test is slow, 4294967295/0xffffffff rounds take a while.
		let input = hex!("ffffffff48c9bdf267e6096a3ba7ca8485ae67bb2bf894fe72f36e3cf1361d5f3af54fa5d182e6ad7f520e511f6c3e2b8c68059b6bbd41fbabd9831f79217e1319cde05b61626300000000000000000000000000000000000000000000000000000000000000000000000000000000000000000000000000000000000000000000000000000000000000000000000000000000000000000000000000000000000000000000000000000000000000000000000000000000000000000000000000000000000300000000000000000000000000000001");
		let expected = hex!("fc59093aafa9ab43daae0e914c57635c5402d8e3d2130eb9b3cc181de7f0ecf9b22bf99a7815ce16419e200e01846e6b5df8cc7703041bbceb571de6631d2615");
		let mut out = [0u8; 64];
		blake2.execute(&input[..], &mut BytesRef::Fixed(&mut out[..])).unwrap();
		assert_eq!(&out[..], &expected[..]);
	}

	#[test]
	fn modexp_func() {
		// n^0 % m == 1
		let mut base = BigUint::parse_bytes(b"12345", 10).unwrap();
		let mut exp = BigUint::zero();
		let mut modulus = BigUint::parse_bytes(b"789", 10).unwrap();
		assert_eq!(me(base, exp.to_bytes_be(), modulus), BigUint::one());

		// 0^n % m == 0
		base = BigUint::zero();
		exp = BigUint::parse_bytes(b"12345", 10).unwrap();
		modulus = BigUint::parse_bytes(b"789", 10).unwrap();
		assert_eq!(me(base, exp.to_bytes_be(), modulus), BigUint::zero());

		// n^m % 1 == 0
		base = BigUint::parse_bytes(b"12345", 10).unwrap();
		exp = BigUint::parse_bytes(b"789", 10).unwrap();
		modulus = BigUint::one();
		assert_eq!(me(base, exp.to_bytes_be(), modulus), BigUint::zero());

		// if n % d == 0, then n^m % d == 0
		base = BigUint::parse_bytes(b"12345", 10).unwrap();
		exp = BigUint::parse_bytes(b"789", 10).unwrap();
		modulus = BigUint::parse_bytes(b"15", 10).unwrap();
		assert_eq!(me(base, exp.to_bytes_be(), modulus), BigUint::zero());

		// others
		base = BigUint::parse_bytes(b"12345", 10).unwrap();
		exp = BigUint::parse_bytes(b"789", 10).unwrap();
		modulus = BigUint::parse_bytes(b"97", 10).unwrap();
		assert_eq!(me(base, exp.to_bytes_be(), modulus), BigUint::parse_bytes(b"55", 10).unwrap());
	}

	#[test]
	fn identity() {
<<<<<<< HEAD
		let f = EthereumBuiltin::from_str("identity").unwrap();
=======
		let f = ethereum_builtin("identity").expect("known builtin");
>>>>>>> 93fbbb9a

		let i = [0u8, 1, 2, 3];

		let mut o2 = [255u8; 2];
		f.execute(&i[..], &mut BytesRef::Fixed(&mut o2[..])).expect("Builtin should not fail");
		assert_eq!(i[0..2], o2);

		let mut o4 = [255u8; 4];
		f.execute(&i[..], &mut BytesRef::Fixed(&mut o4[..])).expect("Builtin should not fail");
		assert_eq!(i, o4);

		let mut o8 = [255u8; 8];
		f.execute(&i[..], &mut BytesRef::Fixed(&mut o8[..])).expect("Builtin should not fail");
		assert_eq!(i, o8[..4]);
		assert_eq!([255u8; 4], o8[4..]);
	}

	#[test]
	fn sha256() {
<<<<<<< HEAD
		let f = EthereumBuiltin::from_str("sha256").unwrap();
=======
		let f = ethereum_builtin("sha256").expect("known builtin");
>>>>>>> 93fbbb9a

		let i = [0u8; 0];

		let mut o = [255u8; 32];
		f.execute(&i[..], &mut BytesRef::Fixed(&mut o[..])).expect("Builtin should not fail");
		assert_eq!(&o[..], hex!("e3b0c44298fc1c149afbf4c8996fb92427ae41e4649b934ca495991b7852b855"));

		let mut o8 = [255u8; 8];
		f.execute(&i[..], &mut BytesRef::Fixed(&mut o8[..])).expect("Builtin should not fail");
		assert_eq!(&o8[..], hex!("e3b0c44298fc1c14"));

		let mut o34 = [255u8; 34];
		f.execute(&i[..], &mut BytesRef::Fixed(&mut o34[..])).expect("Builtin should not fail");
		assert_eq!(&o34[..], &hex!("e3b0c44298fc1c149afbf4c8996fb92427ae41e4649b934ca495991b7852b855ffff")[..]);

		let mut ov = vec![];
		f.execute(&i[..], &mut BytesRef::Flexible(&mut ov)).expect("Builtin should not fail");
		assert_eq!(&ov[..], &hex!("e3b0c44298fc1c149afbf4c8996fb92427ae41e4649b934ca495991b7852b855")[..]);
	}

	#[test]
	fn ripemd160() {
<<<<<<< HEAD
		let f = EthereumBuiltin::from_str("ripemd160").unwrap();
=======
		let f = ethereum_builtin("ripemd160").expect("known builtin");
>>>>>>> 93fbbb9a

		let i = [0u8; 0];

		let mut o = [255u8; 32];
		f.execute(&i[..], &mut BytesRef::Fixed(&mut o[..])).expect("Builtin should not fail");
		assert_eq!(&o[..], &hex!("0000000000000000000000009c1185a5c5e9fc54612808977ee8f548b2258d31")[..]);

		let mut o8 = [255u8; 8];
		f.execute(&i[..], &mut BytesRef::Fixed(&mut o8[..])).expect("Builtin should not fail");
		assert_eq!(&o8[..], &hex!("0000000000000000")[..]);

		let mut o34 = [255u8; 34];
		f.execute(&i[..], &mut BytesRef::Fixed(&mut o34[..])).expect("Builtin should not fail");
		assert_eq!(&o34[..], &hex!("0000000000000000000000009c1185a5c5e9fc54612808977ee8f548b2258d31ffff")[..]);
	}

	#[test]
	fn ecrecover() {
<<<<<<< HEAD
		let f = EthereumBuiltin::from_str("ecrecover").unwrap();
=======
		let f = ethereum_builtin("ecrecover").expect("known builtin");
>>>>>>> 93fbbb9a

		let i = hex!("47173285a8d7341e5e972fc677286384f802f8ef42a5ec5f03bbfa254cb01fad000000000000000000000000000000000000000000000000000000000000001b650acf9d3f5f0a2c799776a1254355d5f4061762a237396a99a0e0e3fc2bcd6729514a0dacb2e623ac4abd157cb18163ff942280db4d5caad66ddf941ba12e03");

		let mut o = [255u8; 32];
		f.execute(&i[..], &mut BytesRef::Fixed(&mut o[..])).expect("Builtin should not fail");
		assert_eq!(&o[..], &hex!("000000000000000000000000c08b5542d177ac6686946920409741463a15dddb")[..]);

		let mut o8 = [255u8; 8];
		f.execute(&i[..], &mut BytesRef::Fixed(&mut o8[..])).expect("Builtin should not fail");
		assert_eq!(&o8[..], &hex!("0000000000000000")[..]);

		let mut o34 = [255u8; 34];
		f.execute(&i[..], &mut BytesRef::Fixed(&mut o34[..])).expect("Builtin should not fail");
		assert_eq!(&o34[..], &hex!("000000000000000000000000c08b5542d177ac6686946920409741463a15dddbffff")[..]);

		let i_bad = hex!("47173285a8d7341e5e972fc677286384f802f8ef42a5ec5f03bbfa254cb01fad000000000000000000000000000000000000000000000000000000000000001a650acf9d3f5f0a2c799776a1254355d5f4061762a237396a99a0e0e3fc2bcd6729514a0dacb2e623ac4abd157cb18163ff942280db4d5caad66ddf941ba12e03");
		let mut o = [255u8; 32];
		f.execute(&i_bad[..], &mut BytesRef::Fixed(&mut o[..])).expect("Builtin should not fail");
		assert_eq!(&o[..], &hex!("ffffffffffffffffffffffffffffffffffffffffffffffffffffffffffffffff")[..]);

		let i_bad = hex!("47173285a8d7341e5e972fc677286384f802f8ef42a5ec5f03bbfa254cb01fad000000000000000000000000000000000000000000000000000000000000001b000000000000000000000000000000000000000000000000000000000000001b0000000000000000000000000000000000000000000000000000000000000000");
		let mut o = [255u8; 32];
		f.execute(&i_bad[..], &mut BytesRef::Fixed(&mut o[..])).expect("Builtin should not fail");
		assert_eq!(&o[..], &hex!("ffffffffffffffffffffffffffffffffffffffffffffffffffffffffffffffff")[..]);

		let i_bad = hex!("47173285a8d7341e5e972fc677286384f802f8ef42a5ec5f03bbfa254cb01fad000000000000000000000000000000000000000000000000000000000000001b0000000000000000000000000000000000000000000000000000000000000000000000000000000000000000000000000000000000000000000000000000001b");
		let mut o = [255u8; 32];
		f.execute(&i_bad[..], &mut BytesRef::Fixed(&mut o[..])).expect("Builtin should not fail");
		assert_eq!(&o[..], &hex!("ffffffffffffffffffffffffffffffffffffffffffffffffffffffffffffffff")[..]);

		let i_bad = hex!("47173285a8d7341e5e972fc677286384f802f8ef42a5ec5f03bbfa254cb01fad000000000000000000000000000000000000000000000000000000000000001bffffffffffffffffffffffffffffffffffffffffffffffffffffffffffffffff000000000000000000000000000000000000000000000000000000000000001b");
		let mut o = [255u8; 32];
		f.execute(&i_bad[..], &mut BytesRef::Fixed(&mut o[..])).expect("Builtin should not fail");
		assert_eq!(&o[..], &hex!("ffffffffffffffffffffffffffffffffffffffffffffffffffffffffffffffff")[..]);

		let i_bad = hex!("47173285a8d7341e5e972fc677286384f802f8ef42a5ec5f03bbfa254cb01fad000000000000000000000000000000000000000000000000000000000000001b000000000000000000000000000000000000000000000000000000000000001bffffffffffffffffffffffffffffffffffffffffffffffffffffffffffffffff");
		let mut o = [255u8; 32];
		f.execute(&i_bad[..], &mut BytesRef::Fixed(&mut o[..])).expect("Builtin should not fail");
		assert_eq!(&o[..], &hex!("ffffffffffffffffffffffffffffffffffffffffffffffffffffffffffffffff")[..]);

		// TODO: Should this (corrupted version of the above) fail rather than returning some address?
	/*	let i_bad = FromHex::from_hex("48173285a8d7341e5e972fc677286384f802f8ef42a5ec5f03bbfa254cb01fad000000000000000000000000000000000000000000000000000000000000001b650acf9d3f5f0a2c799776a1254355d5f4061762a237396a99a0e0e3fc2bcd6729514a0dacb2e623ac4abd157cb18163ff942280db4d5caad66ddf941ba12e03").unwrap();
		let mut o = [255u8; 32];
		f.execute(&i_bad[..], &mut BytesRef::Fixed(&mut o[..]));
		assert_eq!(&o[..], &(FromHex::from_hex("ffffffffffffffffffffffffffffffffffffffffffffffffffffffffffffffff").unwrap())[..]);*/
	}

	#[test]
	fn modexp() {

		let f = Builtin {
<<<<<<< HEAD
			pricer: map![0 => Pricing::Modexp(ModexpPricer { divisor: 20 })],
			native: EthereumBuiltin::from_str("modexp").unwrap(),
=======
			pricer: Box::new(ModexpPricer { divisor: 20 }),
			native: ethereum_builtin("modexp").expect("known builtin"),
			activate_at: 0,
>>>>>>> 93fbbb9a
		};

		// test for potential gas cost multiplication overflow
		{
			let input = hex!("0000000000000000000000000000000000000000000000000000000000000001000000000000000000000000000000000000000000000000000000003b27bafd00000000000000000000000000000000000000000000000000000000503c8ac3");
			let expected_cost = U256::max_value();
			assert_eq!(f.cost(&input[..], 0), expected_cost);
		}

		// test for potential exp len overflow
		{
			let input = hex!("
				00000000000000000000000000000000000000000000000000000000000000ff
				2a1e530000000000000000000000000000000000000000000000000000000000
				0000000000000000000000000000000000000000000000000000000000000000"
				);

			let mut output = vec![0u8; 32];
			let expected = hex!("0000000000000000000000000000000000000000000000000000000000000000");
			let expected_cost = U256::max_value();

			f.execute(&input[..], &mut BytesRef::Fixed(&mut output[..])).expect("Builtin should fail");
			assert_eq!(output, expected);
			assert_eq!(f.cost(&input[..], 0), expected_cost);
		}

		// fermat's little theorem example.
		{
			let input = hex!("
				0000000000000000000000000000000000000000000000000000000000000001
				0000000000000000000000000000000000000000000000000000000000000020
				0000000000000000000000000000000000000000000000000000000000000020
				03
				fffffffffffffffffffffffffffffffffffffffffffffffffffffffefffffc2e
				fffffffffffffffffffffffffffffffffffffffffffffffffffffffefffffc2f"
			);

			let mut output = vec![0u8; 32];
			let expected = hex!("0000000000000000000000000000000000000000000000000000000000000001");
			let expected_cost = 13056;

			f.execute(&input[..], &mut BytesRef::Fixed(&mut output[..])).expect("Builtin should not fail");
			assert_eq!(output, expected);
			assert_eq!(f.cost(&input[..], 0), expected_cost.into());
		}

		// second example from EIP: zero base.
		{
			let input = hex!("
				0000000000000000000000000000000000000000000000000000000000000000
				0000000000000000000000000000000000000000000000000000000000000020
				0000000000000000000000000000000000000000000000000000000000000020
				fffffffffffffffffffffffffffffffffffffffffffffffffffffffefffffc2e
				fffffffffffffffffffffffffffffffffffffffffffffffffffffffefffffc2f"
			);

			let mut output = vec![0u8; 32];
			let expected = hex!("0000000000000000000000000000000000000000000000000000000000000000");
			let expected_cost = 13056;

			f.execute(&input[..], &mut BytesRef::Fixed(&mut output[..])).expect("Builtin should not fail");
			assert_eq!(output, expected);
			assert_eq!(f.cost(&input[..], 0), expected_cost.into());
		}

		// another example from EIP: zero-padding
		{
			let input = hex!("
				0000000000000000000000000000000000000000000000000000000000000001
				0000000000000000000000000000000000000000000000000000000000000002
				0000000000000000000000000000000000000000000000000000000000000020
				03
				ffff
				80"
			);

			let mut output = vec![0u8; 32];
			let expected = hex!("3b01b01ac41f2d6e917c6d6a221ce793802469026d9ab7578fa2e79e4da6aaab");
			let expected_cost = 768;

			f.execute(&input[..], &mut BytesRef::Fixed(&mut output[..])).expect("Builtin should not fail");
			assert_eq!(output, expected);
			assert_eq!(f.cost(&input[..], 0), expected_cost.into());
		}

		// zero-length modulus.
		{
			let input = hex!("
				0000000000000000000000000000000000000000000000000000000000000001
				0000000000000000000000000000000000000000000000000000000000000002
				0000000000000000000000000000000000000000000000000000000000000000
				03
				ffff"
			);

			let mut output = vec![];
			let expected_cost = 0;

			f.execute(&input[..], &mut BytesRef::Flexible(&mut output)).expect("Builtin should not fail");
			assert_eq!(output.len(), 0); // shouldn't have written any output.
			assert_eq!(f.cost(&input[..], 0), expected_cost.into());
		}
	}

	#[test]
	fn bn128_add() {

		let f = Builtin {
<<<<<<< HEAD
			pricer: map![0 => Pricing::Linear(Linear { base: 0, word: 0 })],
			native: EthereumBuiltin::from_str("alt_bn128_add").unwrap(),
=======
			pricer: Box::new(Linear { base: 0, word: 0 }),
			native: ethereum_builtin("alt_bn128_add").expect("known builtin"),
			activate_at: 0,
>>>>>>> 93fbbb9a
		};

		// zero-points additions
		{
			let input = hex!("
				0000000000000000000000000000000000000000000000000000000000000000
				0000000000000000000000000000000000000000000000000000000000000000
				0000000000000000000000000000000000000000000000000000000000000000
				0000000000000000000000000000000000000000000000000000000000000000"
			);

			let mut output = vec![0u8; 64];
			let expected = hex!("
				0000000000000000000000000000000000000000000000000000000000000000
				0000000000000000000000000000000000000000000000000000000000000000"
			);

			f.execute(&input[..], &mut BytesRef::Fixed(&mut output[..])).expect("Builtin should not fail");
			assert_eq!(output, &expected[..]);
		}

		// no input, should not fail
		{
			let mut empty = [0u8; 0];
			let input = BytesRef::Fixed(&mut empty);

			let mut output = vec![0u8; 64];
			let expected = hex!("
				0000000000000000000000000000000000000000000000000000000000000000
				0000000000000000000000000000000000000000000000000000000000000000"
			);

			f.execute(&input[..], &mut BytesRef::Fixed(&mut output[..])).expect("Builtin should not fail");
			assert_eq!(output, &expected[..]);
		}

		// should fail - point not on curve
		{
			let input = hex!("
				1111111111111111111111111111111111111111111111111111111111111111
				1111111111111111111111111111111111111111111111111111111111111111
				1111111111111111111111111111111111111111111111111111111111111111
				1111111111111111111111111111111111111111111111111111111111111111"
			);

			let mut output = vec![0u8; 64];

			let res = f.execute(&input[..], &mut BytesRef::Fixed(&mut output[..]));
			assert!(res.is_err(), "There should be built-in error here");
		}
	}

	#[test]
	fn bn128_mul() {

		let f = Builtin {
<<<<<<< HEAD
			pricer: map![0 => Pricing::Linear(Linear { base: 0, word: 0 })],
			native: EthereumBuiltin::from_str("alt_bn128_mul").unwrap(),
=======
			pricer: Box::new(Linear { base: 0, word: 0 }),
			native: ethereum_builtin("alt_bn128_mul").expect("known builtin"),
			activate_at: 0,
>>>>>>> 93fbbb9a
		};

		// zero-point multiplication
		{
			let input = hex!("
				0000000000000000000000000000000000000000000000000000000000000000
				0000000000000000000000000000000000000000000000000000000000000000
				0200000000000000000000000000000000000000000000000000000000000000"
			);

			let mut output = vec![0u8; 64];
			let expected = hex!("
				0000000000000000000000000000000000000000000000000000000000000000
				0000000000000000000000000000000000000000000000000000000000000000"
			);

			f.execute(&input[..], &mut BytesRef::Fixed(&mut output[..])).expect("Builtin should not fail");
			assert_eq!(output, &expected[..]);
		}

		// should fail - point not on curve
		{
			let input = hex!("
				1111111111111111111111111111111111111111111111111111111111111111
				1111111111111111111111111111111111111111111111111111111111111111
				0f00000000000000000000000000000000000000000000000000000000000000"
			);

			let mut output = vec![0u8; 64];

			let res = f.execute(&input[..], &mut BytesRef::Fixed(&mut output[..]));
			assert!(res.is_err(), "There should be built-in error here");
		}
	}

	fn builtin_pairing() -> Builtin {
		Builtin {
<<<<<<< HEAD
			pricer: map![0 => Pricing::Linear(Linear { base: 0, word: 0 })],
			native: EthereumBuiltin::from_str("alt_bn128_pairing").unwrap(),
=======
			pricer: Box::new(Linear { base: 0, word: 0 }),
			native: ethereum_builtin("alt_bn128_pairing").expect("known builtin"),
			activate_at: 0,
>>>>>>> 93fbbb9a
		}
	}

	fn empty_test(f: Builtin, expected: Vec<u8>) {
		let mut empty = [0u8; 0];
		let input = BytesRef::Fixed(&mut empty);

		let mut output = vec![0u8; expected.len()];

		f.execute(&input[..], &mut BytesRef::Fixed(&mut output[..])).expect("Builtin should not fail");
		assert_eq!(output, expected);
	}

	fn error_test(f: Builtin, input: &[u8], msg_contains: Option<&str>) {
		let mut output = vec![0u8; 64];
		let res = f.execute(input, &mut BytesRef::Fixed(&mut output[..]));
		if let Some(msg) = msg_contains {
			if let Err(e) = res {
				if !e.contains(msg) {
					panic!("There should be error containing '{}' here, but got: '{}'", msg, e);
				}
			}
		} else {
			assert!(res.is_err(), "There should be built-in error here");
		}
	}

	#[test]
	fn bn128_pairing_empty() {
		// should not fail, because empty input is a valid input of 0 elements
		empty_test(
			builtin_pairing(),
			hex!("0000000000000000000000000000000000000000000000000000000000000001").to_vec(),
		);
	}

	#[test]
	fn bn128_pairing_notcurve() {
		// should fail - point not on curve
		error_test(
			builtin_pairing(),
			&hex!("
				1111111111111111111111111111111111111111111111111111111111111111
				1111111111111111111111111111111111111111111111111111111111111111
				1111111111111111111111111111111111111111111111111111111111111111
				1111111111111111111111111111111111111111111111111111111111111111
				1111111111111111111111111111111111111111111111111111111111111111
				1111111111111111111111111111111111111111111111111111111111111111"
			),
			Some("not on curve"),
		);
	}

	#[test]
	fn bn128_pairing_fragmented() {
		// should fail - input length is invalid
		error_test(
			builtin_pairing(),
			&hex!("
				1111111111111111111111111111111111111111111111111111111111111111
				1111111111111111111111111111111111111111111111111111111111111111
				111111111111111111111111111111"
			),
			Some("Invalid input length"),
		);
	}

	#[test]
	#[should_panic]
	fn from_unknown_linear() {
<<<<<<< HEAD
		let _ = EthereumBuiltin::from_str("foo").unwrap();
=======
		let _ = ethereum_builtin("foo").unwrap();
>>>>>>> 93fbbb9a
	}

	#[test]
	fn is_active() {
		let pricer = Pricing::Linear(Linear { base: 10, word: 20 });
		let b = Builtin {
<<<<<<< HEAD
			pricer: map![100_000 => pricer],
			native: EthereumBuiltin::from_str("identity").unwrap(),
=======
			pricer: pricer as Box<dyn Pricer>,
			native: ethereum_builtin("identity").expect("known builtin"),
			activate_at: 100_000,
>>>>>>> 93fbbb9a
		};

		assert!(!b.is_active(99_999));
		assert!(b.is_active(100_000));
		assert!(b.is_active(100_001));
	}

	#[test]
	fn from_named_linear() {
		let pricer = Pricing::Linear(Linear { base: 10, word: 20 });
		let b = Builtin {
<<<<<<< HEAD
			pricer: map![0 => pricer],
			native: EthereumBuiltin::from_str("identity").unwrap(),
=======
			pricer: pricer as Box<dyn Pricer>,
			native: ethereum_builtin("identity").expect("known builtin"),
			activate_at: 1,
>>>>>>> 93fbbb9a
		};

		assert_eq!(b.cost(&[0; 0], 0), U256::from(10));
		assert_eq!(b.cost(&[0; 1], 0), U256::from(30));
		assert_eq!(b.cost(&[0; 32], 0), U256::from(30));
		assert_eq!(b.cost(&[0; 33], 0), U256::from(50));

		let i = [0u8, 1, 2, 3];
		let mut o = [255u8; 4];
		b.execute(&i[..], &mut BytesRef::Fixed(&mut o[..])).expect("Builtin should not fail");
		assert_eq!(i, o);
	}

	#[test]
	fn from_json() {
<<<<<<< HEAD
		let b = Builtin::from(JsonBuiltin {
=======
		let b = Builtin::try_from(ethjson::spec::Builtin {
>>>>>>> 93fbbb9a
			name: "identity".to_owned(),
			pricing: JsonPricing::Single(
				JsonPricingInner::Linear(JsonLinearPricing {
					base: 10,
					word: 20,
			})),
			activate_at: Some(Uint(0.into())),
			eip1108_transition: None,
		}).expect("known builtin");

		assert_eq!(b.cost(&[0; 0], 0), U256::from(10));
		assert_eq!(b.cost(&[0; 1], 0), U256::from(30));
		assert_eq!(b.cost(&[0; 32], 0), U256::from(30));
		assert_eq!(b.cost(&[0; 33], 0), U256::from(50));

		let i = [0u8, 1, 2, 3];
		let mut o = [255u8; 4];
		b.execute(&i[..], &mut BytesRef::Fixed(&mut o[..])).expect("Builtin should not fail");
		assert_eq!(i, o);
	}

	#[test]
	fn bn128_pairing_eip1108_transition() {
<<<<<<< HEAD
		let b = Builtin::from(JsonBuiltin {
			name: "alt_bn128_pairing".to_owned(),
			pricing: JsonPricing::Multi(vec![
				PricingAt {
					info: None,
					price: JsonPricingInner::AltBn128Pairing(JsonAltBn128PairingPricing {
						base: 100_000,
						pair: 80_000,
						eip1108_transition_base: None,
						eip1108_transition_pair: None,
					}),
					activate_at: Uint(10.into()),
				},
				PricingAt {
					info: None,
					price: JsonPricingInner::AltBn128Pairing(JsonAltBn128PairingPricing {
						base: 45_000,
						pair: 34_000,
						eip1108_transition_base: None,
						eip1108_transition_pair: None,
					}),
					activate_at: Uint(20.into()),
				},
			]),
			activate_at: None,
			eip1108_transition: None,
		});
=======
		let b = Builtin::try_from(ethjson::spec::Builtin {
			name: "alt_bn128_pairing".to_owned(),
			pricing: ethjson::spec::Pricing::AltBn128Pairing(ethjson::spec::builtin::AltBn128Pairing {
				base: 100_000,
				pair: 80_000,
				eip1108_transition_base: 45_000,
				eip1108_transition_pair: 34_000,
			}),
			activate_at: Some(Uint(U256::from(10))),
			eip1108_transition: Some(Uint(U256::from(20))),
		}).expect("known builtin");
>>>>>>> 93fbbb9a

		assert_eq!(b.cost(&[0; 192 * 3], 10), U256::from(340_000), "80 000 * 3 + 100 000 == 340 000");
		assert_eq!(b.cost(&[0; 192 * 7], 20), U256::from(283_000), "34 000 * 7 + 45 000 == 283 000");
	}

	#[test]
	fn bn128_add_eip1108_transition() {
<<<<<<< HEAD
		let b = Builtin::from(JsonBuiltin {
			name: "alt_bn128_add".to_owned(),
			pricing: JsonPricing::Multi(vec![
				PricingAt {
					info: None,
					price: JsonPricingInner::Linear(JsonLinearPricing {
						base: 500,
						word: 0,
					}),
					activate_at: Uint(10.into()),
				},
				PricingAt {
					info: None,
					price: JsonPricingInner::Linear(JsonLinearPricing {
						base: 150,
						word: 0,
					}),
					activate_at: Uint(20.into()),
				}
			]),
			activate_at: None,
			eip1108_transition: None,
		});
=======
		let b = Builtin::try_from(ethjson::spec::Builtin {
			name: "alt_bn128_add".to_owned(),
			pricing: ethjson::spec::Pricing::AltBn128ConstOperations(ethjson::spec::builtin::AltBn128ConstOperations {
				price: 500,
				eip1108_transition_price: 150,
			}),
			activate_at: Some(Uint(U256::from(10))),
			eip1108_transition: Some(Uint(U256::from(20))),
		}).expect("known builtin");
>>>>>>> 93fbbb9a

		assert_eq!(b.cost(&[0; 192], 10), U256::from(500));
		assert_eq!(b.cost(&[0; 10], 20), U256::from(150), "after istanbul hardfork gas cost for add should be 150");
	}

	#[test]
	fn bn128_mul_eip1108_transition() {
<<<<<<< HEAD
		let b = Builtin::from(JsonBuiltin {
			name: "alt_bn128_mul".to_owned(),
			pricing: JsonPricing::Multi(vec![
				PricingAt {
					info: None,
					price: JsonPricingInner::Linear(JsonLinearPricing {
						base: 40_000,
						word: 0,
					}),
					activate_at: Uint(10.into()),
				},
				PricingAt {
					info: None,
					price: JsonPricingInner::Linear(JsonLinearPricing {
						base: 6_000,
						word: 0,
					}),
					activate_at: Uint(20.into()),
				}
			]),
			activate_at: None,
			eip1108_transition: None,
		});
=======
		let b = Builtin::try_from(ethjson::spec::Builtin {
			name: "alt_bn128_mul".to_owned(),
			pricing: ethjson::spec::Pricing::AltBn128ConstOperations(ethjson::spec::builtin::AltBn128ConstOperations {
				price: 40_000,
				eip1108_transition_price: 6000,
			}),
			activate_at: Some(Uint(U256::from(10))),
			eip1108_transition: Some(Uint(U256::from(20))),
		}).expect("known builtin");
>>>>>>> 93fbbb9a

		assert_eq!(b.cost(&[0; 192], 10), U256::from(40_000));
		assert_eq!(b.cost(&[0; 10], 20), U256::from(6_000), "after istanbul hardfork gas cost for mul should be 6 000");
	}


	#[test]
	fn multimap_use_most_recent_on_activate() {
		let b = Builtin::from(JsonBuiltin {
			name: "alt_bn128_mul".to_owned(),
			pricing: JsonPricing::Multi(vec![
				PricingAt {
					info: None,
					price: JsonPricingInner::Linear(JsonLinearPricing {
						base: 40_000,
						word: 0,
					}),
					activate_at: Uint(10.into()),
				},
				PricingAt {
					info: None,
					price: JsonPricingInner::Linear(JsonLinearPricing {
						base: 6_000,
						word: 0,
					}),
					activate_at: Uint(20.into()),
				},
				PricingAt {
					info: None,
					price: JsonPricingInner::Linear(JsonLinearPricing {
						base: 1_337,
						word: 0,
					}),
					activate_at: Uint(100.into()),
				}
			]),
			activate_at: None,
			eip1108_transition: None,
		});

		assert_eq!(b.cost(&[0; 2], 0), U256::zero(), "not activated yet; should be zero");
		assert_eq!(b.cost(&[0; 3], 10), U256::from(40_000), "use price #1");
		assert_eq!(b.cost(&[0; 4], 20), U256::from(6_000), "use price #2");
		assert_eq!(b.cost(&[0; 1], 99), U256::from(6_000), "use price #2");
		assert_eq!(b.cost(&[0; 1], 100), U256::from(1_337), "use price #3");
		assert_eq!(b.cost(&[0; 1], u64::max_value()), U256::from(1_337), "use price #3 indefinitely");
	}


	#[test]
	fn multimap_use_last_with_same_activate_at() {
		let b = Builtin::from(JsonBuiltin {
			name: "alt_bn128_mul".to_owned(),
			pricing: JsonPricing::Multi(vec![
				PricingAt {
					info: None,
					price: JsonPricingInner::Linear(JsonLinearPricing {
						base: 40_000,
						word: 0,
					}),
					activate_at: Uint(1.into()),
				},
				PricingAt {
					info: None,
					price: JsonPricingInner::Linear(JsonLinearPricing {
						base: 6_000,
						word: 0,
					}),
					activate_at: Uint(1.into()),
				},
				PricingAt {
					info: None,
					price: JsonPricingInner::Linear(JsonLinearPricing {
						base: 1_337,
						word: 0,
					}),
					activate_at: Uint(1.into()),
				}
			]),
			activate_at: None,
			eip1108_transition: None,
		});

		assert_eq!(b.cost(&[0; 1], 0), U256::from(0), "not activated yet");
		assert_eq!(b.cost(&[0; 1], 1), U256::from(1_337), "use price #3");
	}
}<|MERGE_RESOLUTION|>--- conflicted
+++ resolved
@@ -20,11 +20,8 @@
 
 use std::{
 	cmp::{max, min},
-<<<<<<< HEAD
 	collections::BTreeMap,
-=======
 	convert::TryFrom,
->>>>>>> 93fbbb9a
 	io::{self, Read, Cursor},
 	mem::size_of,
 	str::FromStr
@@ -247,19 +244,15 @@
 	}
 }
 
-<<<<<<< HEAD
-impl From<ethjson::spec::Builtin> for Builtin {
-	fn from(b: ethjson::spec::Builtin) -> Self {
-		// TODO: https://github.com/paritytech/parity-ethereum/issues/11134
-		let native = match EthereumBuiltin::from_str(&b.name) {
-			Ok(native) => native,
-			Err(err) => panic!("{}", err),
-		};
+impl TryFrom<ethjson::spec::Builtin> for Builtin {
+	type Error = EthcoreError;
+
+	fn try_from(b: ethjson::spec::Builtin) -> Result<Self, Self::Error> {
+		let native = EthereumBuiltin::from_str(&b.name)?;
 
 		let pricer = match b.pricing {
 			ethjson::spec::builtin::Pricing::Single(pricer) => {
 				let mut pricers = BTreeMap::new();
-
 				let (pricing, eip1108_pricing) = into_pricing(pricer);
 
 				if b.activate_at.is_none() {
@@ -280,23 +273,7 @@
 					);
 				}
 				pricers
-=======
-impl TryFrom<ethjson::spec::Builtin> for Builtin {
-	type Error = EthcoreError;
-
-	fn try_from(b: ethjson::spec::Builtin) -> Result<Self, Self::Error> {
-		let pricer: Box<dyn Pricer> = match b.pricing {
-			ethjson::spec::Pricing::Blake2F { gas_per_round } => {
-				Box::new(gas_per_round)
-			},
-			ethjson::spec::Pricing::Linear(linear) => {
-				Box::new(Linear {
-					base: linear.base,
-					word: linear.word,
-				})
->>>>>>> 93fbbb9a
 			}
-
 			ethjson::spec::builtin::Pricing::Multi(pricer) => {
 				assert!(!pricer.is_empty(), "Chainspec with builtin contract with multiple activations was empty");
 
@@ -317,11 +294,10 @@
 				pricers
 			}
 		};
-		Self { pricer, native }
-	}
-}
-
-<<<<<<< HEAD
+		Ok(Self { pricer, native })
+	}
+}
+
 // Convert `JSON pricing` into Pricing
 //
 // Because `AltBn128XX` has two different pricings for `eip1108 transition` both need
@@ -404,39 +380,14 @@
 	/// alt_bn128_pairing
 	Bn128Pairing(Bn128Pairing),
 	/// blake2_f (The Blake2 compression function F, EIP-152)
-	Blake2F(Blake2F),
-=======
-		let native = ethereum_builtin(&b.name)?;
-		Ok(Builtin {
-			pricer,
-			native,
-			activate_at: b.activate_at.map_or(0, Into::into),
-		})
-	}
-}
-
-/// Ethereum built-in factory.
-fn ethereum_builtin(name: &str) -> Result<Box<dyn Implementation>, EthcoreError> {
-	let implementation = match name {
-		"identity" => Box::new(Identity) as Box<dyn Implementation>,
-		"ecrecover" => Box::new(EcRecover) as Box<dyn Implementation>,
-		"sha256" => Box::new(Sha256) as Box<dyn Implementation>,
-		"ripemd160" => Box::new(Ripemd160) as Box<dyn Implementation>,
-		"modexp" => Box::new(Modexp) as Box<dyn Implementation>,
-		"alt_bn128_add" => Box::new(Bn128Add) as Box<dyn Implementation>,
-		"alt_bn128_mul" => Box::new(Bn128Mul) as Box<dyn Implementation>,
-		"alt_bn128_pairing" => Box::new(Bn128Pairing) as Box<dyn Implementation>,
-		"blake2_f" => Box::new(Blake2F) as Box<dyn Implementation>,
-		_ => return Err(EthcoreError::Msg(format!("invalid builtin name: {}", name))),
-	};
-	Ok(implementation)
->>>>>>> 93fbbb9a
-}
+	Blake2F(Blake2F)
+}
+
 
 impl FromStr for EthereumBuiltin {
-    type Err = String;
-
-    fn from_str(name: &str) -> Result<EthereumBuiltin, Self::Err> {
+	type Err = EthcoreError;
+
+	fn from_str(name: &str) -> Result<EthereumBuiltin, Self::Err> {
 		match name {
 			"identity" => Ok(EthereumBuiltin::Identity(Identity)),
 			"ecrecover" => Ok(EthereumBuiltin::EcRecover(EcRecover)),
@@ -447,9 +398,9 @@
 			"alt_bn128_mul" => Ok(EthereumBuiltin::Bn128Mul(Bn128Mul)),
 			"alt_bn128_pairing" => Ok(EthereumBuiltin::Bn128Pairing(Bn128Pairing)),
 			"blake2_f" => Ok(EthereumBuiltin::Blake2F(Blake2F)),
-			_ => Err(format!("invalid builtin name: {}", name)),
-		}
-    }
+			_ => return Err(EthcoreError::Msg(format!("invalid builtin name: {}", name))),
+		}
+	}
 }
 
 impl Implementation for EthereumBuiltin {
@@ -873,14 +824,8 @@
 	#[test]
 	fn blake2f_cost() {
 		let f = Builtin {
-<<<<<<< HEAD
 			pricer: map![0 => Pricing::Blake2F(123)],
 			native: EthereumBuiltin::from_str("blake2_f").unwrap(),
-=======
-			pricer: Box::new(123),
-			native: ethereum_builtin("blake2_f").expect("known builtin"),
-			activate_at: 0,
->>>>>>> 93fbbb9a
 		};
 		// 5 rounds
 		let input = hex!("0000000548c9bdf267e6096a3ba7ca8485ae67bb2bf894fe72f36e3cf1361d5f3af54fa5d182e6ad7f520e511f6c3e2b8c68059b6bbd41fbabd9831f79217e1319cde05b61626300000000000000000000000000000000000000000000000000000000000000000000000000000000000000000000000000000000000000000000000000000000000000000000000000000000000000000000000000000000000000000000000000000000000000000000000000000000000000000000000000000000000300000000000000000000000000000001");
@@ -892,11 +837,7 @@
 
 	#[test]
 	fn blake2_f_is_err_on_invalid_length() {
-<<<<<<< HEAD
 		let blake2 = EthereumBuiltin::from_str("blake2_f").unwrap();
-=======
-		let blake2 = ethereum_builtin("blake2_f").expect("known builtin");
->>>>>>> 93fbbb9a
 		// Test vector 1 and expected output from https://github.com/ethereum/EIPs/blob/master/EIPS/eip-152.md#test-vector-1
 		let input = hex!("00000c48c9bdf267e6096a3ba7ca8485ae67bb2bf894fe72f36e3cf1361d5f3af54fa5d182e6ad7f520e511f6c3e2b8c68059b6bbd41fbabd9831f79217e1319cde05b61626300000000000000000000000000000000000000000000000000000000000000000000000000000000000000000000000000000000000000000000000000000000000000000000000000000000000000000000000000000000000000000000000000000000000000000000000000000000000000000000000000000000000300000000000000000000000000000001");
 		let mut out = [0u8; 64];
@@ -908,11 +849,7 @@
 
 	#[test]
 	fn blake2_f_is_err_on_invalid_length_2() {
-<<<<<<< HEAD
 		let blake2 = EthereumBuiltin::from_str("blake2_f").unwrap();
-=======
-		let blake2 = ethereum_builtin("blake2_f").expect("known builtin");
->>>>>>> 93fbbb9a
 		// Test vector 2 and expected output from https://github.com/ethereum/EIPs/blob/master/EIPS/eip-152.md#test-vector-2
 		let input = hex!("000000000c48c9bdf267e6096a3ba7ca8485ae67bb2bf894fe72f36e3cf1361d5f3af54fa5d182e6ad7f520e511f6c3e2b8c68059b6bbd41fbabd9831f79217e1319cde05b61626300000000000000000000000000000000000000000000000000000000000000000000000000000000000000000000000000000000000000000000000000000000000000000000000000000000000000000000000000000000000000000000000000000000000000000000000000000000000000000000000000000000000300000000000000000000000000000001");
 		let mut out = [0u8; 64];
@@ -924,11 +861,7 @@
 
 	#[test]
 	fn blake2_f_is_err_on_bad_finalization_flag() {
-<<<<<<< HEAD
 		let blake2 = EthereumBuiltin::from_str("blake2_f").unwrap();
-=======
-		let blake2 = ethereum_builtin("blake2_f").expect("known builtin");
->>>>>>> 93fbbb9a
 		// Test vector 3 and expected output from https://github.com/ethereum/EIPs/blob/master/EIPS/eip-152.md#test-vector-3
 		let input = hex!("0000000c48c9bdf267e6096a3ba7ca8485ae67bb2bf894fe72f36e3cf1361d5f3af54fa5d182e6ad7f520e511f6c3e2b8c68059b6bbd41fbabd9831f79217e1319cde05b61626300000000000000000000000000000000000000000000000000000000000000000000000000000000000000000000000000000000000000000000000000000000000000000000000000000000000000000000000000000000000000000000000000000000000000000000000000000000000000000000000000000000000300000000000000000000000000000002");
 		let mut out = [0u8; 64];
@@ -940,11 +873,7 @@
 
 	#[test]
 	fn blake2_f_zero_rounds_is_ok_test_vector_4() {
-<<<<<<< HEAD
 		let blake2 = EthereumBuiltin::from_str("blake2_f").unwrap();
-=======
-		let blake2 = ethereum_builtin("blake2_f").expect("known builtin");
->>>>>>> 93fbbb9a
 		// Test vector 4 and expected output from https://github.com/ethereum/EIPs/blob/master/EIPS/eip-152.md#test-vector-4
 		let input = hex!("0000000048c9bdf267e6096a3ba7ca8485ae67bb2bf894fe72f36e3cf1361d5f3af54fa5d182e6ad7f520e511f6c3e2b8c68059b6bbd41fbabd9831f79217e1319cde05b61626300000000000000000000000000000000000000000000000000000000000000000000000000000000000000000000000000000000000000000000000000000000000000000000000000000000000000000000000000000000000000000000000000000000000000000000000000000000000000000000000000000000000300000000000000000000000000000001");
 		let expected = hex!("08c9bcf367e6096a3ba7ca8485ae67bb2bf894fe72f36e3cf1361d5f3af54fa5d282e6ad7f520e511f6c3e2b8c68059b9442be0454267ce079217e1319cde05b");
@@ -955,11 +884,7 @@
 
 	#[test]
 	fn blake2_f_test_vector_5() {
-<<<<<<< HEAD
 		let blake2 = EthereumBuiltin::from_str("blake2_f").unwrap();
-=======
-		let blake2 = ethereum_builtin("blake2_f").expect("known builtin");
->>>>>>> 93fbbb9a
 		// Test vector 5 and expected output from https://github.com/ethereum/EIPs/blob/master/EIPS/eip-152.md#test-vector-5
 		let input = hex!("0000000c48c9bdf267e6096a3ba7ca8485ae67bb2bf894fe72f36e3cf1361d5f3af54fa5d182e6ad7f520e511f6c3e2b8c68059b6bbd41fbabd9831f79217e1319cde05b61626300000000000000000000000000000000000000000000000000000000000000000000000000000000000000000000000000000000000000000000000000000000000000000000000000000000000000000000000000000000000000000000000000000000000000000000000000000000000000000000000000000000000300000000000000000000000000000001");
 		let expected = hex!("ba80a53f981c4d0d6a2797b69f12f6e94c212f14685ac4b74b12bb6fdbffa2d17d87c5392aab792dc252d5de4533cc9518d38aa8dbf1925ab92386edd4009923");
@@ -970,11 +895,7 @@
 
 	#[test]
 	fn blake2_f_test_vector_6() {
-<<<<<<< HEAD
 		let blake2 = EthereumBuiltin::from_str("blake2_f").unwrap();
-=======
-		let blake2 = ethereum_builtin("blake2_f").expect("known builtin");
->>>>>>> 93fbbb9a
 		// Test vector 6 and expected output from https://github.com/ethereum/EIPs/blob/master/EIPS/eip-152.md#test-vector-6
 		let input = hex!("0000000c48c9bdf267e6096a3ba7ca8485ae67bb2bf894fe72f36e3cf1361d5f3af54fa5d182e6ad7f520e511f6c3e2b8c68059b6bbd41fbabd9831f79217e1319cde05b61626300000000000000000000000000000000000000000000000000000000000000000000000000000000000000000000000000000000000000000000000000000000000000000000000000000000000000000000000000000000000000000000000000000000000000000000000000000000000000000000000000000000000300000000000000000000000000000000");
 		let expected = hex!("75ab69d3190a562c51aef8d88f1c2775876944407270c42c9844252c26d2875298743e7f6d5ea2f2d3e8d226039cd31b4e426ac4f2d3d666a610c2116fde4735");
@@ -985,11 +906,7 @@
 
 	#[test]
 	fn blake2_f_test_vector_7() {
-<<<<<<< HEAD
 		let blake2 = EthereumBuiltin::from_str("blake2_f").unwrap();
-=======
-		let blake2 = ethereum_builtin("blake2_f").expect("known builtin");
->>>>>>> 93fbbb9a
 		// Test vector 7 and expected output from https://github.com/ethereum/EIPs/blob/master/EIPS/eip-152.md#test-vector-7
 		let input = hex!("0000000148c9bdf267e6096a3ba7ca8485ae67bb2bf894fe72f36e3cf1361d5f3af54fa5d182e6ad7f520e511f6c3e2b8c68059b6bbd41fbabd9831f79217e1319cde05b61626300000000000000000000000000000000000000000000000000000000000000000000000000000000000000000000000000000000000000000000000000000000000000000000000000000000000000000000000000000000000000000000000000000000000000000000000000000000000000000000000000000000000300000000000000000000000000000001");
 		let expected = hex!("b63a380cb2897d521994a85234ee2c181b5f844d2c624c002677e9703449d2fba551b3a8333bcdf5f2f7e08993d53923de3d64fcc68c034e717b9293fed7a421");
@@ -1001,11 +918,7 @@
 	#[ignore]
 	#[test]
 	fn blake2_f_test_vector_8() {
-<<<<<<< HEAD
 		let blake2 = EthereumBuiltin::from_str("blake2_f").unwrap();
-=======
-		let blake2 = ethereum_builtin("blake2_f").expect("known builtin");
->>>>>>> 93fbbb9a
 		// Test vector 8 and expected output from https://github.com/ethereum/EIPs/blob/master/EIPS/eip-152.md#test-vector-8
 		// Note this test is slow, 4294967295/0xffffffff rounds take a while.
 		let input = hex!("ffffffff48c9bdf267e6096a3ba7ca8485ae67bb2bf894fe72f36e3cf1361d5f3af54fa5d182e6ad7f520e511f6c3e2b8c68059b6bbd41fbabd9831f79217e1319cde05b61626300000000000000000000000000000000000000000000000000000000000000000000000000000000000000000000000000000000000000000000000000000000000000000000000000000000000000000000000000000000000000000000000000000000000000000000000000000000000000000000000000000000000300000000000000000000000000000001");
@@ -1050,12 +963,7 @@
 
 	#[test]
 	fn identity() {
-<<<<<<< HEAD
 		let f = EthereumBuiltin::from_str("identity").unwrap();
-=======
-		let f = ethereum_builtin("identity").expect("known builtin");
->>>>>>> 93fbbb9a
-
 		let i = [0u8, 1, 2, 3];
 
 		let mut o2 = [255u8; 2];
@@ -1074,12 +982,7 @@
 
 	#[test]
 	fn sha256() {
-<<<<<<< HEAD
 		let f = EthereumBuiltin::from_str("sha256").unwrap();
-=======
-		let f = ethereum_builtin("sha256").expect("known builtin");
->>>>>>> 93fbbb9a
-
 		let i = [0u8; 0];
 
 		let mut o = [255u8; 32];
@@ -1101,12 +1004,7 @@
 
 	#[test]
 	fn ripemd160() {
-<<<<<<< HEAD
 		let f = EthereumBuiltin::from_str("ripemd160").unwrap();
-=======
-		let f = ethereum_builtin("ripemd160").expect("known builtin");
->>>>>>> 93fbbb9a
-
 		let i = [0u8; 0];
 
 		let mut o = [255u8; 32];
@@ -1124,11 +1022,7 @@
 
 	#[test]
 	fn ecrecover() {
-<<<<<<< HEAD
 		let f = EthereumBuiltin::from_str("ecrecover").unwrap();
-=======
-		let f = ethereum_builtin("ecrecover").expect("known builtin");
->>>>>>> 93fbbb9a
 
 		let i = hex!("47173285a8d7341e5e972fc677286384f802f8ef42a5ec5f03bbfa254cb01fad000000000000000000000000000000000000000000000000000000000000001b650acf9d3f5f0a2c799776a1254355d5f4061762a237396a99a0e0e3fc2bcd6729514a0dacb2e623ac4abd157cb18163ff942280db4d5caad66ddf941ba12e03");
 
@@ -1178,16 +1072,9 @@
 
 	#[test]
 	fn modexp() {
-
 		let f = Builtin {
-<<<<<<< HEAD
 			pricer: map![0 => Pricing::Modexp(ModexpPricer { divisor: 20 })],
 			native: EthereumBuiltin::from_str("modexp").unwrap(),
-=======
-			pricer: Box::new(ModexpPricer { divisor: 20 }),
-			native: ethereum_builtin("modexp").expect("known builtin"),
-			activate_at: 0,
->>>>>>> 93fbbb9a
 		};
 
 		// test for potential gas cost multiplication overflow
@@ -1296,14 +1183,8 @@
 	fn bn128_add() {
 
 		let f = Builtin {
-<<<<<<< HEAD
 			pricer: map![0 => Pricing::Linear(Linear { base: 0, word: 0 })],
 			native: EthereumBuiltin::from_str("alt_bn128_add").unwrap(),
-=======
-			pricer: Box::new(Linear { base: 0, word: 0 }),
-			native: ethereum_builtin("alt_bn128_add").expect("known builtin"),
-			activate_at: 0,
->>>>>>> 93fbbb9a
 		};
 
 		// zero-points additions
@@ -1360,14 +1241,8 @@
 	fn bn128_mul() {
 
 		let f = Builtin {
-<<<<<<< HEAD
 			pricer: map![0 => Pricing::Linear(Linear { base: 0, word: 0 })],
 			native: EthereumBuiltin::from_str("alt_bn128_mul").unwrap(),
-=======
-			pricer: Box::new(Linear { base: 0, word: 0 }),
-			native: ethereum_builtin("alt_bn128_mul").expect("known builtin"),
-			activate_at: 0,
->>>>>>> 93fbbb9a
 		};
 
 		// zero-point multiplication
@@ -1405,14 +1280,8 @@
 
 	fn builtin_pairing() -> Builtin {
 		Builtin {
-<<<<<<< HEAD
 			pricer: map![0 => Pricing::Linear(Linear { base: 0, word: 0 })],
 			native: EthereumBuiltin::from_str("alt_bn128_pairing").unwrap(),
-=======
-			pricer: Box::new(Linear { base: 0, word: 0 }),
-			native: ethereum_builtin("alt_bn128_pairing").expect("known builtin"),
-			activate_at: 0,
->>>>>>> 93fbbb9a
 		}
 	}
 
@@ -1483,25 +1352,15 @@
 	#[test]
 	#[should_panic]
 	fn from_unknown_linear() {
-<<<<<<< HEAD
 		let _ = EthereumBuiltin::from_str("foo").unwrap();
-=======
-		let _ = ethereum_builtin("foo").unwrap();
->>>>>>> 93fbbb9a
 	}
 
 	#[test]
 	fn is_active() {
 		let pricer = Pricing::Linear(Linear { base: 10, word: 20 });
 		let b = Builtin {
-<<<<<<< HEAD
 			pricer: map![100_000 => pricer],
 			native: EthereumBuiltin::from_str("identity").unwrap(),
-=======
-			pricer: pricer as Box<dyn Pricer>,
-			native: ethereum_builtin("identity").expect("known builtin"),
-			activate_at: 100_000,
->>>>>>> 93fbbb9a
 		};
 
 		assert!(!b.is_active(99_999));
@@ -1513,14 +1372,8 @@
 	fn from_named_linear() {
 		let pricer = Pricing::Linear(Linear { base: 10, word: 20 });
 		let b = Builtin {
-<<<<<<< HEAD
 			pricer: map![0 => pricer],
 			native: EthereumBuiltin::from_str("identity").unwrap(),
-=======
-			pricer: pricer as Box<dyn Pricer>,
-			native: ethereum_builtin("identity").expect("known builtin"),
-			activate_at: 1,
->>>>>>> 93fbbb9a
 		};
 
 		assert_eq!(b.cost(&[0; 0], 0), U256::from(10));
@@ -1536,11 +1389,7 @@
 
 	#[test]
 	fn from_json() {
-<<<<<<< HEAD
-		let b = Builtin::from(JsonBuiltin {
-=======
 		let b = Builtin::try_from(ethjson::spec::Builtin {
->>>>>>> 93fbbb9a
 			name: "identity".to_owned(),
 			pricing: JsonPricing::Single(
 				JsonPricingInner::Linear(JsonLinearPricing {
@@ -1564,8 +1413,7 @@
 
 	#[test]
 	fn bn128_pairing_eip1108_transition() {
-<<<<<<< HEAD
-		let b = Builtin::from(JsonBuiltin {
+		let b = Builtin::try_from(JsonBuiltin {
 			name: "alt_bn128_pairing".to_owned(),
 			pricing: JsonPricing::Multi(vec![
 				PricingAt {
@@ -1591,20 +1439,7 @@
 			]),
 			activate_at: None,
 			eip1108_transition: None,
-		});
-=======
-		let b = Builtin::try_from(ethjson::spec::Builtin {
-			name: "alt_bn128_pairing".to_owned(),
-			pricing: ethjson::spec::Pricing::AltBn128Pairing(ethjson::spec::builtin::AltBn128Pairing {
-				base: 100_000,
-				pair: 80_000,
-				eip1108_transition_base: 45_000,
-				eip1108_transition_pair: 34_000,
-			}),
-			activate_at: Some(Uint(U256::from(10))),
-			eip1108_transition: Some(Uint(U256::from(20))),
-		}).expect("known builtin");
->>>>>>> 93fbbb9a
+		}).unwrap();
 
 		assert_eq!(b.cost(&[0; 192 * 3], 10), U256::from(340_000), "80 000 * 3 + 100 000 == 340 000");
 		assert_eq!(b.cost(&[0; 192 * 7], 20), U256::from(283_000), "34 000 * 7 + 45 000 == 283 000");
@@ -1612,8 +1447,7 @@
 
 	#[test]
 	fn bn128_add_eip1108_transition() {
-<<<<<<< HEAD
-		let b = Builtin::from(JsonBuiltin {
+		let b = Builtin::try_from(JsonBuiltin {
 			name: "alt_bn128_add".to_owned(),
 			pricing: JsonPricing::Multi(vec![
 				PricingAt {
@@ -1635,18 +1469,7 @@
 			]),
 			activate_at: None,
 			eip1108_transition: None,
-		});
-=======
-		let b = Builtin::try_from(ethjson::spec::Builtin {
-			name: "alt_bn128_add".to_owned(),
-			pricing: ethjson::spec::Pricing::AltBn128ConstOperations(ethjson::spec::builtin::AltBn128ConstOperations {
-				price: 500,
-				eip1108_transition_price: 150,
-			}),
-			activate_at: Some(Uint(U256::from(10))),
-			eip1108_transition: Some(Uint(U256::from(20))),
-		}).expect("known builtin");
->>>>>>> 93fbbb9a
+		}).unwrap();
 
 		assert_eq!(b.cost(&[0; 192], 10), U256::from(500));
 		assert_eq!(b.cost(&[0; 10], 20), U256::from(150), "after istanbul hardfork gas cost for add should be 150");
@@ -1654,8 +1477,7 @@
 
 	#[test]
 	fn bn128_mul_eip1108_transition() {
-<<<<<<< HEAD
-		let b = Builtin::from(JsonBuiltin {
+		let b = Builtin::try_from(JsonBuiltin {
 			name: "alt_bn128_mul".to_owned(),
 			pricing: JsonPricing::Multi(vec![
 				PricingAt {
@@ -1677,18 +1499,7 @@
 			]),
 			activate_at: None,
 			eip1108_transition: None,
-		});
-=======
-		let b = Builtin::try_from(ethjson::spec::Builtin {
-			name: "alt_bn128_mul".to_owned(),
-			pricing: ethjson::spec::Pricing::AltBn128ConstOperations(ethjson::spec::builtin::AltBn128ConstOperations {
-				price: 40_000,
-				eip1108_transition_price: 6000,
-			}),
-			activate_at: Some(Uint(U256::from(10))),
-			eip1108_transition: Some(Uint(U256::from(20))),
-		}).expect("known builtin");
->>>>>>> 93fbbb9a
+		}).unwrap();
 
 		assert_eq!(b.cost(&[0; 192], 10), U256::from(40_000));
 		assert_eq!(b.cost(&[0; 10], 20), U256::from(6_000), "after istanbul hardfork gas cost for mul should be 6 000");
@@ -1697,7 +1508,7 @@
 
 	#[test]
 	fn multimap_use_most_recent_on_activate() {
-		let b = Builtin::from(JsonBuiltin {
+		let b = Builtin::try_from(JsonBuiltin {
 			name: "alt_bn128_mul".to_owned(),
 			pricing: JsonPricing::Multi(vec![
 				PricingAt {
@@ -1727,7 +1538,7 @@
 			]),
 			activate_at: None,
 			eip1108_transition: None,
-		});
+		}).unwrap();
 
 		assert_eq!(b.cost(&[0; 2], 0), U256::zero(), "not activated yet; should be zero");
 		assert_eq!(b.cost(&[0; 3], 10), U256::from(40_000), "use price #1");
@@ -1740,7 +1551,7 @@
 
 	#[test]
 	fn multimap_use_last_with_same_activate_at() {
-		let b = Builtin::from(JsonBuiltin {
+		let b = Builtin::try_from(JsonBuiltin {
 			name: "alt_bn128_mul".to_owned(),
 			pricing: JsonPricing::Multi(vec![
 				PricingAt {
@@ -1770,7 +1581,7 @@
 			]),
 			activate_at: None,
 			eip1108_transition: None,
-		});
+		}).unwrap();
 
 		assert_eq!(b.cost(&[0; 1], 0), U256::from(0), "not activated yet");
 		assert_eq!(b.cost(&[0; 1], 1), U256::from(1_337), "use price #3");
