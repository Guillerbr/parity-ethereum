// Copyright 2015, 2016 Ethcore (UK) Ltd.
// This file is part of Parity.

// Parity is free software: you can redistribute it and/or modify
// it under the terms of the GNU General Public License as published by
// the Free Software Foundation, either version 3 of the License, or
// (at your option) any later version.

// Parity is distributed in the hope that it will be useful,
// but WITHOUT ANY WARRANTY; without even the implied warranty of
// MERCHANTABILITY or FITNESS FOR A PARTICULAR PURPOSE.  See the
// GNU General Public License for more details.

// You should have received a copy of the GNU General Public License
// along with Parity.  If not, see <http://www.gnu.org/licenses/>.

//! Block RLP compression.

use block::Block;
use header::Header;

use views::BlockView;
use util::rlp::{DecoderError, RlpStream, Stream, UntrustedRlp, View};
use util::{Bytes, Hashable, H256};

const HEADER_FIELDS: usize = 10;
const BLOCK_FIELDS: usize = 2;

pub struct AbridgedBlock {
	rlp: Bytes,
}

impl AbridgedBlock {
	/// Create from a vector of bytes. Does no verification.
	pub fn from_raw(rlp: Bytes) -> Self {
		AbridgedBlock {
			rlp: rlp,
		}
	}

	/// Return the inner bytes.
	pub fn into_inner(self) -> Bytes {
		self.rlp
	}

	/// Given a full block view, trim out the parent hash and block number,
	/// producing new rlp.
	pub fn from_block_view(block_view: &BlockView) -> Self {
		let header = block_view.header_view();
		let seal_fields = header.seal();

		// 10 header fields, unknown number of seal fields, and 2 block fields.
		let mut stream = RlpStream::new_list(
			HEADER_FIELDS +
			seal_fields.len() +
			BLOCK_FIELDS
		);

		// write header values.
		stream
			.append(&header.author())
			.append(&header.state_root())
			.append(&header.transactions_root())
			.append(&header.receipts_root())
			.append(&header.log_bloom())
			.append(&header.difficulty())
			.append(&header.gas_limit())
			.append(&header.gas_used())
			.append(&header.timestamp())
			.append(&header.extra_data());

		// write block values.
		stream.append(&block_view.transactions()).append(&block_view.uncles());

		// write seal fields.
		for field in seal_fields {
			stream.append_raw(&field, 1);
		}

		AbridgedBlock {
			rlp: stream.out(),
		}
	}

	/// Flesh out an abridged block view with the provided parent hash and block number.
	///
	/// Will fail if contains invalid rlp.
	pub fn to_block(&self, parent_hash: H256, number: u64) -> Result<Block, DecoderError> {
		let rlp = UntrustedRlp::new(&self.rlp);

		let mut header = Header {
			parent_hash: parent_hash,
			author: try!(rlp.val_at(0)),
			state_root: try!(rlp.val_at(1)),
			transactions_root: try!(rlp.val_at(2)),
			receipts_root: try!(rlp.val_at(3)),
			log_bloom: try!(rlp.val_at(4)),
			difficulty: try!(rlp.val_at(5)),
			number: number,
			gas_limit: try!(rlp.val_at(6)),
			gas_used: try!(rlp.val_at(7)),
			timestamp: try!(rlp.val_at(8)),
			extra_data: try!(rlp.val_at(9)),
			..Default::default()
		};
		let transactions = try!(rlp.val_at(10));
		let uncles: Vec<Header> = try!(rlp.val_at(11));

		let mut uncles_rlp = RlpStream::new();
		uncles_rlp.append(&uncles);
		header.uncles_hash = uncles_rlp.as_raw().sha3();

		let mut seal_fields = Vec::new();
		for i in (HEADER_FIELDS + BLOCK_FIELDS)..rlp.item_count() {
			let seal_rlp = try!(rlp.at(i));
			seal_fields.push(seal_rlp.as_raw().to_owned());
		}

		header.set_seal(seal_fields);

		Ok(Block {
			header: header,
			transactions: transactions,
			uncles: uncles,
		})
	}
}

#[cfg(test)]
mod tests {
	use views::BlockView;
	use block::Block;
	use super::AbridgedBlock;
	use types::transaction::{Action, Transaction};

<<<<<<< HEAD
	use util::{Address, H256, FixedHash, U256};
	use util::{Bytes, RlpStream, Stream};
=======
	use util::numbers::U256;
	use util::hash::{Address, H256, FixedHash};
	use util::Bytes;
>>>>>>> e72fc539

	fn encode_block(b: &Block) -> Bytes {
		b.rlp_bytes(::basic_types::Seal::With)
	}

	#[test]
	fn empty_block_abridging() {
		let b = Block::default();
		let encoded = encode_block(&b);

		let abridged = AbridgedBlock::from_block_view(&BlockView::new(&encoded));
		assert_eq!(abridged.to_block(H256::new(), 0).unwrap(), b);
	}

	#[test]
	#[should_panic]
	fn wrong_number() {
		let b = Block::default();
		let encoded = encode_block(&b);

		let abridged = AbridgedBlock::from_block_view(&BlockView::new(&encoded));
		assert_eq!(abridged.to_block(H256::new(), 2).unwrap(), b);
	}

	#[test]
	fn with_transactions() {
		let mut b = Block::default();

		let t1 = Transaction {
			action: Action::Create,
			nonce: U256::from(42),
			gas_price: U256::from(3000),
			gas: U256::from(50_000),
			value: U256::from(1),
			data: b"Hello!".to_vec()
		}.fake_sign(Address::from(0x69));

		let t2 = Transaction {
			action: Action::Create,
			nonce: U256::from(88),
			gas_price: U256::from(12345),
			gas: U256::from(300000),
			value: U256::from(1000000000),
			data: "Eep!".into(),
		}.fake_sign(Address::from(0x55));

		b.transactions.push(t1);
		b.transactions.push(t2);

		let encoded = encode_block(&b);

		let abridged = AbridgedBlock::from_block_view(&BlockView::new(&encoded[..]));
		assert_eq!(abridged.to_block(H256::new(), 0).unwrap(), b);
	}
}<|MERGE_RESOLUTION|>--- conflicted
+++ resolved
@@ -133,14 +133,7 @@
 	use super::AbridgedBlock;
 	use types::transaction::{Action, Transaction};
 
-<<<<<<< HEAD
-	use util::{Address, H256, FixedHash, U256};
-	use util::{Bytes, RlpStream, Stream};
-=======
-	use util::numbers::U256;
-	use util::hash::{Address, H256, FixedHash};
-	use util::Bytes;
->>>>>>> e72fc539
+	use util::{Address, H256, FixedHash, U256, Bytes};
 
 	fn encode_block(b: &Block) -> Bytes {
 		b.rlp_bytes(::basic_types::Seal::With)
