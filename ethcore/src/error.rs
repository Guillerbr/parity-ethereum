--- conflicted
+++ resolved
@@ -24,11 +24,8 @@
 use ipc::binary::{BinaryConvertError, BinaryConvertable};
 use types::block_import_error::BlockImportError;
 use snapshot::Error as SnapshotError;
-<<<<<<< HEAD
 use engines::EngineError;
-=======
 use ethkey::Error as EthkeyError;
->>>>>>> 2aef81cf
 
 pub use types::executed::{ExecutionError, CallError};
 
@@ -243,13 +240,10 @@
 	Snappy(::util::snappy::InvalidInput),
 	/// Snapshot error.
 	Snapshot(SnapshotError),
-<<<<<<< HEAD
 	/// Consensus vote error.
 	Engine(EngineError),
-=======
 	/// Ethkey error.
 	Ethkey(EthkeyError),
->>>>>>> 2aef81cf
 }
 
 impl fmt::Display for Error {
@@ -270,12 +264,9 @@
 			Error::StdIo(ref err) => err.fmt(f),
 			Error::Snappy(ref err) => err.fmt(f),
 			Error::Snapshot(ref err) => err.fmt(f),
-<<<<<<< HEAD
 			Error::Engine(ref err) =>
 				f.write_fmt(format_args!("Bad vote: {:?}", err)),
-=======
 			Error::Ethkey(ref err) => err.fmt(f),
->>>>>>> 2aef81cf
 		}
 	}
 }
@@ -373,17 +364,14 @@
 	}
 }
 
-<<<<<<< HEAD
 impl From<EngineError> for Error {
 	fn from(err: EngineError) -> Error {
 		match err {
 			other => Error::Engine(other),
 		}
-=======
 impl From<EthkeyError> for Error {
 	fn from(err: EthkeyError) -> Error {
 		Error::Ethkey(err)
->>>>>>> 2aef81cf
 	}
 }
 
