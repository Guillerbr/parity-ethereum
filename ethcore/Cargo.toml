--- conflicted
+++ resolved
@@ -47,11 +47,6 @@
 lru-cache = "0.1"
 macros = { path = "../util/macros" }
 memory-cache = { path = "../util/memory-cache" }
-<<<<<<< HEAD
-num = { version = "0.1", default-features = false, features = ["bigint"] }
-=======
-memory-db = "0.12.4"
->>>>>>> fe7bc545
 num_cpus = "1.2"
 parity-bytes = "0.1"
 parity-snappy = "0.1"
