--- conflicted
+++ resolved
@@ -10,11 +10,7 @@
 [dependencies]
 ethcore-util = { path = "../util" }
 ethcore = { path = ".." }
-<<<<<<< HEAD
-clippy = { version = "0.0.41", optional = true }
-=======
-clippy = "0.0.42"
->>>>>>> beb0da4f
+clippy = { version = "0.0.42", optional = true }
 log = "0.3"
 env_logger = "0.3"
 time = "0.1.34"
